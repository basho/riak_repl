 %% Replication config

 %% @doc Path (relative or absolute) to the working directory for
 %% the replication process
 {mapping, "mdc.data_root", "riak_repl.data_root", [
    {default, "{{repl_data_root}}"}
 ]}.

%% @doc The cluster manager will listen for connections from remote 
%% clusters on this ip and port. Every node runs one cluster manager, 
%% but only the cluster manager running on the cluster_leader will 
%% service requests. This can change as nodes enter and leave the 
%% cluster. The value is a combination of an IP address 
%% (**not hostname**) followed by a port number
{mapping, "mdc.cluster_manager", "riak_core.cluster_mgr", [
    {default, {"{{cluster_manager_ip}}", {{cluster_manager_port}} }},
    {datatype, ip}
]}.

<<<<<<< HEAD
%% @doc The hard limit on the number of workers which will participate
%% on the source cluster during a fullsync replication. This means if
%% one has configured fullsync for two different clusters, both with a
%% max_fssource_cluster of 5, 10 fullsync workers can be in progress.
%% Only affects nodes on the source cluster on which this parameter is
%% defined via the configuration file or command line
=======
%% @doc The hard limit of fullsync workers that will be running on the
%% source side of a cluster across all nodes on that cluster for a
%% fullsync to a sink cluster. This means if one has configured fullsync
%% for two different clusters, both with a max_fssource_cluster of 5, 10
%% fullsync workers can be in progress. Only affects nodes on the source
%% cluster on which this parameter is defined via the configuration
%% file or command line
>>>>>>> 38b443c0
{mapping, "mdc.max_fssource_cluster", "riak_repl.max_fssource_cluster", [
    {datatype, integer},
    {default, 5}
]}.
%% @doc Limits the number of fullsync workers that will be running on
%% each individual node in a source cluster. This is a hard limit for
%% all fullsyncs enabled; additional fullsync configurations will not
%% increase the number of fullsync workers allowed to run on any node.
%% Only affects nodes on the source cluster on which this parameter
%% is defined via the configuration file or command line
{mapping, "mdc.max_fssource_node", "riak_repl.max_fssource_node", [
    {datatype, integer},
    {default, 1}
]}.

%% @doc Limits the number of fullsync workers allowed to run on each
%% individual node in a sink cluster. This is a hard limit for all
%% fullsync sources interacting with the sink cluster. Thus, multiple
%% simultaneous source connections to the sink cluster will have to
%% share the sink node's number of maximum connections. Only affects
%% nodes on the sink cluster on which this parameter is defined via
%% the configuration file or command line.
{mapping, "mdc.max_fssink_node", "riak_repl.max_fssink_node", [
    {datatype, integer},
    {default, 1}
]}.

%% @doc Whether to initiate a fullsync on initial connection from
%% the secondary cluster
{mapping, "mdc.fullsync_on_connect", "riak_repl.fullsync_on_connect", [
    {datatype, {enum, [true, false]}},
    {default, true}
]}.

%% @doc a single integer value representing the duration to wait
%%  in minutes between fullsyncs, or a list of
%% {clustername, time_in_minutes} pairs for each sink
%% participating in fullsync replication.
{mapping, "mdc.fullsync_interval.$cluster_name", "riak_repl.fullsync_interval", [
    {datatype, {duration, ms}},
    {include_default, "all"},
    {commented, "30m"}
]}.

{translation,
 "riak_repl.fullsync_interval",
 fun(Conf) ->
    Minute = fun(Millis) -> Millis div 60000 end,
    FullSyncIntervals = cuttlefish_util:filter_by_variable_starts_with("mdc.fullsync_interval", Conf),
    case proplists:get_value(["mdc", "fullsync_interval", "all"], FullSyncIntervals) of
        undefined ->
            [ {list_to_atom(Name), Minute(Value)} || {["mdc", "fullsync_interval", Name], Value} <- FullSyncIntervals];
        X -> Minute(X)
    end
 end}.

%% @doc The maximum size the realtime replication queue can grow to
%% before new objects are dropped. Defaults to 100MB. Dropped objects
%% will need to be replication with a fullsync.
{mapping, "mdc.rtq_max_bytes", "riak_repl.rtq_max_bytes", [
    {datatype, bytesize},
    {default, "100MB"}
]}.

%% @doc Enable Riak CS proxy_get and block filter.
{mapping, "mdc.proxy_get", "riak_repl.proxy_get", [
    {datatype, {enum, [on, off]}},
    {default, off}
]}.

{translation,
 "riak_repl.proxy_get",
 fun(Conf) ->
    case cuttlefish_util:conf_get_value("mdc.proxy_get", Conf) of
        on -> enabled;
        off -> disabled;
        _ -> disabled
    end
 end}.

%% @doc A heartbeat message is sent from the source to the sink every
%% heartbeat_interval. Setting heartbeat_interval to
%% undefined disables the realtime heartbeat. This feature is only
%% available in Riak Enterprise 1.3.2+.
{mapping, "mdc.real_time.heartbeat_interval", "riak_repl.rt_heartbeat_interval", [
    {datatype, {duration, s}},
    {default, "15s"}
]}.

%% @doc If a heartbeat response is not received in rt_heartbeat_timeout
%% seconds, then the source connection exits and will be re-established.
%% This feature is only available in Riak Enterprise 1.3.2+.
{mapping, "mdc.real_time.heartbeat_timeout", "riak_repl.rt_heartbeat_timeout", [
    {datatype, {duration, s}},
    {default, "15s"}
]}.<|MERGE_RESOLUTION|>--- conflicted
+++ resolved
@@ -17,14 +17,6 @@
     {datatype, ip}
 ]}.
 
-<<<<<<< HEAD
-%% @doc The hard limit on the number of workers which will participate
-%% on the source cluster during a fullsync replication. This means if
-%% one has configured fullsync for two different clusters, both with a
-%% max_fssource_cluster of 5, 10 fullsync workers can be in progress.
-%% Only affects nodes on the source cluster on which this parameter is
-%% defined via the configuration file or command line
-=======
 %% @doc The hard limit of fullsync workers that will be running on the
 %% source side of a cluster across all nodes on that cluster for a
 %% fullsync to a sink cluster. This means if one has configured fullsync
@@ -32,7 +24,6 @@
 %% fullsync workers can be in progress. Only affects nodes on the source
 %% cluster on which this parameter is defined via the configuration
 %% file or command line
->>>>>>> 38b443c0
 {mapping, "mdc.max_fssource_cluster", "riak_repl.max_fssource_cluster", [
     {datatype, integer},
     {default, 5}
@@ -128,4 +119,4 @@
 {mapping, "mdc.real_time.heartbeat_timeout", "riak_repl.rt_heartbeat_timeout", [
     {datatype, {duration, s}},
     {default, "15s"}
-]}.+]}. 