%% Riak EnterpriseDS
%% Copyright (c) 2007-2012 Basho Technologies, Inc.  All Rights Reserved.
-module(riak_repl2_rtsource_helper).

%% @doc Realtime replication source helper
%%
%% High level responsibility...

-behaviour(gen_server).
%% API
-export([start_link/4,
         stop/1,
         status/1, status/2, send_heartbeat/1]).

-define(SERVER, ?MODULE).

%% gen_server callbacks
-export([init/1, handle_call/3, handle_cast/2, handle_info/2,
         terminate/2, code_change/3]).


-record(state, {remote,     % remote site name
                ver = w0,   % wire format for binary objects :: w0 | w1
                transport,  % erlang module to use for transport
                socket,     % socket to pass to transport
                deliver_fun,% Deliver function
                sent_seq,   % last sequence sent
                objects = 0}).   % number of objects sent - really number of pulls as could be multiobj

start_link(Remote, Transport, Socket, Ver) ->
    gen_server:start_link(?MODULE, [Remote, Transport, Socket, Ver], []).

stop(Pid) ->
    gen_server:call(Pid, stop).

status(Pid) ->
    status(Pid, app_helper:get_env(riak_repl, riak_repl2_rtsource_helper_status_to, 5000)).

status(Pid, Timeout) ->
    gen_server:call(Pid, status, Timeout).

<<<<<<< HEAD
init([Remote, Transport, Socket, Ver]) ->
=======
send_heartbeat(Pid) ->
    %% Cast the heartbeat, do not want to block the rtsource process
    %% as it is responsible for checking heartbeat
    gen_server:cast(Pid, send_heartbeat).

init([Remote, Transport, Socket]) ->
>>>>>>> cd4c3ac5
    riak_repl2_rtq:register(Remote), % re-register to reset stale deliverfun
    Me = self(),
    Deliver = fun(Result) -> gen_server:call(Me, {pull, Result}) end,
    State = #state{remote = Remote, transport = Transport, 
                   socket = Socket, deliver_fun = Deliver, ver = Ver},
    async_pull(State),
    {ok, State}.

%% @doc BinObjs are in new riak binary object format. If the remote sink
%%      is storing older non-binary objects, then we need to downconvert
%%      the objects before sending. V is the format expected by the sink.
maybe_downconvert_binary_objs(BinObjs, V) ->
    case V of
        w1 ->
            %% great! nothing to do.
            BinObjs;
        w0 ->
            %% old sink. downconvert
            Objs = riak_repl_util:from_wire(w1, BinObjs),
            riak_repl_util:to_wire(w0, Objs)
    end.

handle_call({pull, {error, Reason}}, _From, State) ->
    riak_repl_stats:rt_source_errors(),
    {stop, {queue_error, Reason}, State};
handle_call({pull, {Seq, NumObjects, W1BinObjs}}, From,
            State = #state{transport = T, socket = S, objects = Objects, ver = V}) ->
    %% unblock the rtq as fast as possible
    gen_server:reply(From, ok),
    BinObjs = riak_repl_util:maybe_downconvert_binary_objs(W1BinObjs, V),
    TcpIOL = riak_repl2_rtframe:encode(objects, {Seq, BinObjs}),
    T:send(S, TcpIOL),
    async_pull(State),
    {noreply, State#state{sent_seq = Seq, objects = Objects + NumObjects}};
handle_call(stop, _From, State) ->
    {stop, normal, ok, State};
handle_call(status, _From, State = 
                #state{sent_seq = SentSeq, objects = Objects}) ->
    {reply, [{sent_seq, SentSeq},
             {objects, Objects}], State}.

handle_cast(send_heartbeat, State = #state{transport = T, socket = S}) ->
    HBIOL = riak_repl2_rtframe:encode(heartbeat, undefined),
    T:send(S, HBIOL),
    {noreply, State};
handle_cast(Msg, State) ->
    lager:info("Realtime source helper received unexpected cast - ~p\n", [Msg]),
    {noreply, State}.

handle_info(Msg, State) ->
    lager:info("Realtime source helper received unexpected message - ~p\n", [Msg]),
    {noreply, State}.

terminate(_Reason, _State) ->
    ok.

code_change(_OldVsn, State, _Extra) ->
    {ok, State}.


%% Trigger an async pull from the realtime queue
async_pull(#state{remote = Remote, deliver_fun = Deliver}) ->
    riak_repl2_rtq:pull(Remote, Deliver).<|MERGE_RESOLUTION|>--- conflicted
+++ resolved
@@ -39,16 +39,12 @@
 status(Pid, Timeout) ->
     gen_server:call(Pid, status, Timeout).
 
-<<<<<<< HEAD
-init([Remote, Transport, Socket, Ver]) ->
-=======
 send_heartbeat(Pid) ->
     %% Cast the heartbeat, do not want to block the rtsource process
     %% as it is responsible for checking heartbeat
     gen_server:cast(Pid, send_heartbeat).
 
-init([Remote, Transport, Socket]) ->
->>>>>>> cd4c3ac5
+init([Remote, Transport, Socket, Ver]) ->
     riak_repl2_rtq:register(Remote), % re-register to reset stale deliverfun
     Me = self(),
     Deliver = fun(Result) -> gen_server:call(Me, {pull, Result}) end,
