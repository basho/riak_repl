--- conflicted
+++ resolved
@@ -69,11 +69,7 @@
             State = #state{transport = T, socket = S, objects = Objects, ver = V}) ->
     %% unblock the rtq as fast as possible
     gen_server:reply(From, ok),
-<<<<<<< HEAD
     BinObjs = riak_repl_util:maybe_downconvert_binary_objs(W1BinObjs, V),
-=======
-    BinObjs = maybe_downconvert_binary_objs(W1BinObjs, V),
->>>>>>> 14b72795
     TcpIOL = riak_repl2_rtframe:encode(objects, {Seq, BinObjs}),
     T:send(S, TcpIOL),
     async_pull(State),
