--- conflicted
+++ resolved
@@ -23,14 +23,10 @@
          server_stats/0,
          coordinator_stats/0,
          coordinator_srv_stats/0]).
-<<<<<<< HEAD
--export([modes/1, set_modes/1, get_modes/0]).
-=======
 -export([modes/1, set_modes/1, get_modes/0,
          max_fssource_node/1,
          max_fssource_cluster/1,
          max_fssink_node/1]).
->>>>>>> 75f577f1
 
 add_listener(Params) ->
     Ring = get_ring(),
@@ -435,8 +431,6 @@
     set_modes(Modes),
     modes([]).
 
-<<<<<<< HEAD
-=======
 max_fssource_node([]) ->
     %% show the default so as not to confuse the user
     io:format("max_fssource_node value = ~p~n",
@@ -468,7 +462,6 @@
     max_fssink_node([]),
     ok.
 
->>>>>>> 75f577f1
 %% helper functions
 
 format_counter_stats([]) -> ok;
