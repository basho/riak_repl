%% Riak EnterpriseDS
%% Copyright 2007-2009 Basho Technologies, Inc. All Rights Reserved.
-module(riak_repl_console).
-author('Andy Gross <andy@basho.com>').
-include("riak_repl.hrl").
-export([add_listener/1, del_listener/1, add_nat_listener/1]).
-export([add_site/1, del_site/1]).
-export([status/1, start_fullsync/1, cancel_fullsync/1,
         pause_fullsync/1, resume_fullsync/1]).
-export([client_stats_rpc/0, server_stats_rpc/0]).
-export([extract_rt_fs_send_recv_kbps/1]).

-export([clustername/1, clusters/1,clusterstats/1,
         connect/1, disconnect/1, connections/1,
         realtime/1, fullsync/1, proxy_get/1
        ]).
-export([rt_remotes_status/0,
         fs_remotes_status/0]).

-export([get_config/0,
         cluster_mgr_stats/0,
         leader_stats/0,
         client_stats/0,
         server_stats/0,
         coordinator_stats/0,
         coordinator_srv_stats/0]).
-export([modes/1, set_modes/1, get_modes/0,
         max_fssource_node/1,
         max_fssource_cluster/1,
         max_fssink_node/1]).

add_listener(Params) ->
    Ring = get_ring(),
    case add_listener_internal(Ring,Params) of
        {ok, NewRing} ->
            ok = maybe_set_ring(Ring, NewRing);
        error -> error
    end.

add_nat_listener(Params) ->
    Ring = get_ring(),
    case add_nat_listener_internal(Ring, Params) of
        {ok, NewRing} ->
            ok = maybe_set_ring(Ring, NewRing);
        error -> error
    end.

add_listener_internal(Ring, [NodeName, IP, Port]) ->
    Listener = make_listener(NodeName, IP, Port),
    case lists:member(Listener#repl_listener.nodename, riak_core_ring:all_members(Ring)) of
        true ->
            case catch rpc:call(Listener#repl_listener.nodename,
                                riak_repl_util, valid_host_ip, [IP]) of
                true ->
                    NewRing = riak_repl_ring:add_listener(Ring, Listener),
                    {ok,NewRing};
                false ->
                    io:format("~p is not a valid IP address for ~p\n",
                              [IP, Listener#repl_listener.nodename]),
                    error;
                Error ->
                    io:format("Node ~p must be available to add listener: ~p\n",
                              [Listener#repl_listener.nodename, Error]),
                    error
            end;
        false ->
            io:format("~p is not a member of the cluster\n", [Listener#repl_listener.nodename]),
            error
    end.

add_nat_listener_internal(Ring, [NodeName, IP, Port, PublicIP, PublicPort]) ->
    case add_listener_internal(Ring, [NodeName, IP, Port]) of
        {ok,NewRing} ->
            case inet_parse:address(PublicIP) of
                {ok, _} ->
                    NatListener = make_nat_listener(NodeName, IP, Port, PublicIP, PublicPort),
                    NewRing2 = riak_repl_ring:add_nat_listener(NewRing, NatListener),
                    {ok, NewRing2};
                {error, IPParseError} ->
                    io:format("Invalid NAT IP address: ~p~n", [IPParseError]),
                    error
            end;
        {error,_} ->
            io:format("Error adding nat address. ~n"),
            error
    end.

del_listener([NodeName, IP, Port]) ->
    Ring = get_ring(),
    Listener = make_listener(NodeName, IP, Port),
    NewRing0 = riak_repl_ring:del_listener(Ring, Listener),
    NewRing = riak_repl_ring:del_nat_listener(NewRing0, Listener),
    ok = maybe_set_ring(Ring, NewRing).

add_site([IP, Port, SiteName]) ->
    Ring = get_ring(),
    Site = make_site(SiteName, IP, Port),
    NewRing = riak_repl_ring:add_site(Ring, Site),
    ok = maybe_set_ring(Ring, NewRing).

del_site([SiteName]) ->
    Ring = get_ring(),
    NewRing = riak_repl_ring:del_site(Ring, SiteName),
    ok = maybe_set_ring(Ring, NewRing).

set_modes(Modes) ->
    Ring = get_ring(),
    NewRing = riak_repl_ring:set_modes(Ring, Modes),
    ok = maybe_set_ring(Ring, NewRing).

get_modes() ->
    Ring = get_ring(),
    riak_repl_ring:get_modes(Ring).


status([]) ->
    status2(true);
status(quiet) ->
    status2(false).

status2(Verbose) ->
    Config = get_config(),
    Stats1 = riak_repl_stats:get_stats(),
    RTRemotesStatus = rt_remotes_status(),
    FSRemotesStatus = fs_remotes_status(),
    PGRemotesStatus = pg_remotes_status(),
    LeaderStats = leader_stats(),
    ClientStats = client_stats(),
    ServerStats = server_stats(),
    CoordStats = coordinator_stats(),
    CoordSrvStats = coordinator_srv_stats(),
    CMgrStats = cluster_mgr_stats(),
    RTQStats = rtq_stats(),
<<<<<<< HEAD
    PGStats = riak_repl2_pg:status(),

    All =
          RTRemotesStatus ++ FSRemotesStatus ++ PGRemotesStatus ++ Config++Stats1++
          LeaderStats++ClientStats++ServerStats++
          CoordStats++CoordSrvStats++CMgrStats++RTQStats++PGStats,
=======
    Most =
          RTRemotesStatus ++ FSRemotesStatus ++ Config++Stats1++
          LeaderStats++ClientStats++ServerStats++
          CoordStats++CoordSrvStats++CMgrStats++RTQStats,
    SendRecvKbps = extract_rt_fs_send_recv_kbps(Most),
    All = Most ++ SendRecvKbps,
>>>>>>> cd4c3ac5
    if Verbose ->
            format_counter_stats(All);
       true ->
            All
    end.

pg_remotes_status() ->
    Ring = get_ring(),
    Enabled = string:join(riak_repl_ring:pg_enabled(Ring),", "),
    [{proxy_get_enabled, Enabled}].

rt_remotes_status() ->
    Ring = get_ring(),
    Enabled = string:join(riak_repl_ring:rt_enabled(Ring),", "),
    Started = string:join(riak_repl_ring:rt_started(Ring),", "),
    [{realtime_enabled, Enabled},
     {realtime_started, Started}].

fs_remotes_status() ->
    Ring = get_ring(),
    Sinks = riak_repl_ring:fs_enabled(Ring),
    RunningSinks = [Sink || Sink <- Sinks, cluster_fs_running(Sink)],
    [{fullsync_enabled, string:join(Sinks, ", ")},
     {fullsync_running, string:join(RunningSinks, ", ")}].

cluster_fs_running(Sink) ->
    ClusterCoord = riak_repl2_fscoordinator_sup:coord_for_cluster(Sink),
    riak_repl2_fscoordinator:is_running(ClusterCoord).

start_fullsync([]) ->
    [riak_repl_tcp_server:start_fullsync(Pid) ||
        Pid <- riak_repl_listener_sup:server_pids()],
    ok.

cancel_fullsync([]) ->
    [riak_repl_tcp_server:cancel_fullsync(Pid) ||
        Pid <- riak_repl_listener_sup:server_pids()],
    ok.

pause_fullsync([]) ->
    [riak_repl_tcp_server:pause_fullsync(Pid) ||
        Pid <- riak_repl_listener_sup:server_pids()],
    ok.

resume_fullsync([]) ->
    [riak_repl_tcp_server:resume_fullsync(Pid) ||
        Pid <- riak_repl_listener_sup:server_pids()],
    ok.


%%
%% Repl2 commands
%%
rtq_stats() ->
    case erlang:whereis(riak_repl2_rtq) of
        Pid when is_pid(Pid) ->
            [{realtime_queue_stats, riak_repl2_rtq:status()}];
        _ -> []
    end.

cluster_mgr_stats() ->
    case erlang:whereis(riak_repl_leader_gs) of
        Pid when is_pid(Pid) ->
            ConnectedClusters = case riak_core_cluster_mgr:get_known_clusters() of
                {ok, Clusters} ->
                    [erlang:list_to_binary(Cluster) || Cluster <-
                                                       Clusters];
                Error -> Error
            end,
            [{cluster_name,
              erlang:list_to_binary(riak_core_connection:symbolic_clustername())},
             {cluster_leader, riak_core_cluster_mgr:get_leader()},
             {connected_clusters, ConnectedClusters}];
        _ -> []
    end.

%% Show cluster stats for this node
clusterstats([]) ->
    %% connection manager stats
    CMStats = cluster_mgr_stats(),
    CConnStats = riak_core_connection_mgr_stats:get_consolidated_stats(),
    Stats = CMStats ++ CConnStats,
    io:format("~p~n", [Stats]);
%% slice cluster stats by remote "IP:Port" or "protocol-id".
%% Example protocol-id is rt_repl
clusterstats([Arg]) ->
    NWords = string:words(Arg, $:),
    case NWords of
        1 ->
            %% assume protocol-id
            ProtocolId = list_to_atom(Arg),
            CConnStats = riak_core_connection_mgr_stats:get_stats_by_protocol(ProtocolId),
            CMStats = cluster_mgr_stats(),
            Stats = CMStats ++ CConnStats,
            io:format("~p~n", [Stats]);
        2 ->
            Address = Arg,
            IP = string:sub_word(Address, 1, $:),
            PortStr = string:sub_word(Address, 2, $:),
            {Port,_Rest} = string:to_integer(PortStr),
            CConnStats = riak_core_connection_mgr_stats:get_stats_by_ip({IP,Port}),
            CMStats = cluster_mgr_stats(),
            Stats = CMStats ++ CConnStats,
            io:format("~p~n", [Stats]);
        _ ->
            {error, {badarg, Arg}}
    end.

%% TODO: cluster naming belongs in riak_core_ring, not in riak_core_connection, but
%% not until we move all of the connection stuff to core.
clustername([]) ->
    MyName = riak_core_connection:symbolic_clustername(),
    io:format("~s~n", [MyName]),
    ok;
clustername([ClusterName]) ->
    riak_core_ring_manager:ring_trans(fun riak_core_connection:set_symbolic_clustername/2,
                                      ClusterName),
    ok.

clusters([]) ->
    {ok, Clusters} = riak_core_cluster_mgr:get_known_clusters(),
    %% TODO: include our own cluster in the listing
    %% MyAddr = ???
    %% MyMembers = gen_server:call(?CLUSTER_MANAGER_SERVER, {get_my_members, MyAddr}),
    %% io:format("~-20s ~-15s ~p~n", [string_of_ipaddr(MyAddr), " ", MyMembers]),
    lists:foreach(
      fun(ClusterName) ->
              {ok,Members} = riak_core_cluster_mgr:get_ipaddrs_of_cluster(ClusterName),
              IPs = [string_of_ipaddr(Addr) || Addr <- Members],
              io:format("~s: ~p~n", [ClusterName, IPs])
      end,
      Clusters),
    ok.

string_of_ipaddr({IP, Port}) ->
    lists:flatten(io_lib:format("~s:~p", [IP, Port])).

choose_best_addr({cluster_by_addr, {IP,Port}}, _ClientAddr) ->
    string_of_ipaddr({IP,Port});
choose_best_addr({cluster_by_name, _}, ClientAddr) ->
    string_of_ipaddr(ClientAddr).

string_of_remote({cluster_by_addr, {IP,Port}}) ->
    string_of_ipaddr({IP,Port});
string_of_remote({cluster_by_name, ClusterName}) ->
    ClusterName.

%% Print info about this sink
%% Remote :: {ip,port} | ClusterName
showClusterConn({Remote,Pid}) ->
    ConnName = string_of_remote(Remote),
    PidStr = io_lib:format("~p", [Pid]),
    %% try to get status from Pid of cluster control channel.
    %% if we haven't connected successfully yet, it will time out, which we will fail
    %% fast for since it's a local process, not a remote one.
    Pid ! {self(), status},
    receive
        {Pid, connecting, SRemote} ->
            io:format("~-20s ~-20s ~-15s (connecting to ~p)~n",
                      [ConnName, "", PidStr, string_of_remote(SRemote)]);
        {Pid, status, {ClientAddr, _Transport, Name, Members}} ->
            IPs = [string_of_ipaddr(Addr) || Addr <- Members],
            CAddr = choose_best_addr(Remote, ClientAddr),
            io:format("~-20s ~-20s ~-15s ~p (via ~s)~n",
                      [ConnName, Name, PidStr,IPs, CAddr])
    after 2 ->
            io:format("~-20s ~-20s ~-15s (status timed out)~n",
                      [ConnName, "", PidStr])
    end.

connections([]) ->
    %% get cluster manager's outbound connections to other "remote" clusters,
    %% which for now, are all the "sinks".
    {ok, Conns} = riak_core_cluster_mgr:get_connections(),
    io:format("~-20s ~-20s ~-15s [Members]~n", ["Connection", "Cluster Name", "<Ctrl-Pid>"]),
    io:format("~-20s ~-20s ~-15s ---------~n", ["----------", "------------", "----------"]),
    [showClusterConn(Conn) || Conn <- Conns],
    ok.

connect([Address]) ->
    NWords = string:words(Address, $:),
    case NWords of
        2 ->
            IP = string:sub_word(Address, 1, $:),
            PortStr = string:sub_word(Address, 2, $:),
            connect([IP, PortStr]);
        _ ->
            io:format("Error: remote connection is missing port. Expected 'connect <host:ip>'~n"),
            {error, {badarg, Address}}
    end;
connect([IP, PortStr]) ->
    {Port,_Rest} = string:to_integer(PortStr),
    case riak_core_connection:symbolic_clustername() of
        "undefined" ->
            io:format("Error: Unable to establish connections until local cluster is named.~n"),
            io:format("First use 'riak-repl clustername <clustername>'~n"),
            {error, undefined_cluster_name};
        _Name ->
            riak_core_cluster_mgr:add_remote_cluster({IP, Port}),
            ok
    end.

%% remove a remote connection by clustername or by IP/Port address:
%% clustername
%% | ip:port
%% | ip port
disconnect([Address]) ->
    NWords = string:words(Address, $:),
    case NWords of
        1 ->
            Remote = Address,
            %% TODO: need to wrap a single ring transition around all of these.
            %% fullsync(["stop",    Remote]),
            %% fullsync(["disable", Remote]),
            %% realtime(["stop",    Remote]),
            %% realtime(["disable", Remote]),
            %% tear down cluster manager connection
            riak_core_cluster_mgr:remove_remote_cluster(Remote),
            ok;
        2 ->
            IP = string:sub_word(Address, 1, $:),
            PortStr = string:sub_word(Address, 2, $:),
            disconnect([IP, PortStr]),
            ok;
        _ ->
            {error, {badarg, Address}}
    end;
disconnect([IP, PortStr]) ->
    {Port,_Rest} = string:to_integer(PortStr),
    riak_core_cluster_mgr:remove_remote_cluster({IP, Port}),
    ok.

realtime([Cmd, Remote]) ->
    case Cmd of
        "enable" ->
            riak_repl2_rt:enable(Remote);
        "disable" ->
            riak_repl2_rt:disable(Remote);
        "start" ->
            riak_repl2_rt:start(Remote);
        "stop" ->
            riak_repl2_rt:stop(Remote)
    end,
    ok;
realtime([Cmd]) ->
    Remotes = riak_repl2_rt:enabled(),
    case Cmd of
        "start" ->
            [riak_repl2_rt:start(Remote) || Remote <- Remotes];
        "stop" ->
            [riak_repl2_rt:stop(Remote) || Remote <- Remotes]
    end,
    ok. %% TODO: we could gather the return codes of the list comprehensions

fullsync([Cmd, Remote]) ->
    Leader = riak_core_cluster_mgr:get_leader(),
    case Cmd of
        "enable" ->
            riak_core_ring_manager:ring_trans(fun
                    riak_repl_ring:fs_enable_trans/2, Remote),
            riak_repl2_fscoordinator_sup:start_coord(Leader, Remote),
            ok;
        "disable" ->
            riak_core_ring_manager:ring_trans(fun
                    riak_repl_ring:fs_disable_trans/2, Remote),
            riak_repl2_fscoordinator_sup:stop_coord(Leader, Remote),
            ok;
        "start" ->
            Fullsyncs = riak_repl2_fscoordinator_sup:started(Leader),
            case proplists:get_value(Remote, Fullsyncs) of
                undefined ->
                    io:format("Fullsync not enabled for cluster ~p~n", [Remote]),
                    io:format("Use 'fullsync enable ~p' before start~n", [Remote]),
                    {error, not_enabled};
                Pid ->
                    riak_repl2_fscoordinator:start_fullsync(Pid),
                    ok
            end;
        "stop" ->
            Fullsyncs = riak_repl2_fscoordinator_sup:started(Leader),
            case proplists:get_value(Remote, Fullsyncs) of
                undefined ->
                    %% Fullsync is not enabled, but carry on quietly.
                    ok;
                Pid ->
                    riak_repl2_fscoordinator:stop_fullsync(Pid),
                    ok
            end
    end;
fullsync([Cmd]) ->
    Leader = riak_core_cluster_mgr:get_leader(),
    Fullsyncs = riak_repl2_fscoordinator_sup:started(Leader),
    case Cmd of
        "start" ->
            [riak_repl2_fscoordinator:start_fullsync(Pid) || {_, Pid} <-
                Fullsyncs];
        "stop" ->
            [riak_repl2_fscoordinator:stop_fullsync(Pid) || {_, Pid} <-
                Fullsyncs]
    end,
    ok.

proxy_get([Cmd, Remote]) ->
    case Cmd of
        "enable" ->
            riak_core_ring_manager:ring_trans(fun
                    riak_repl_ring:pg_enable_trans/2, Remote),
            ok;
        "disable" ->
            riak_core_ring_manager:ring_trans(fun
                    riak_repl_ring:pg_disable_trans/2, Remote),
            ok
    end.

modes([]) ->
    CurrentModes = get_modes(),
    io:format("Current replication modes: ~p~n",[CurrentModes]),
    ok;
modes(NewModes) ->
    Modes = [ list_to_atom(Mode) || Mode <- NewModes],
    set_modes(Modes),
    modes([]).

%% For each of these "max" parameter changes, we need to make an rpc multi-call to every node
%% so that all nodes have the new value in their application environment. That way, whoever
%% becomes the fullsync coordinator will have the correct values. TODO: what happens when a
%% machine bounces and becomes leader? It won't know the new value. Seems like we need a central
%% place to hold these configuration values.
max_fssource_node([]) ->
    %% show the default so as not to confuse the user
    io:format("max_fssource_node value = ~p~n",
              [app_helper:get_env(riak_repl, max_fssource_node,
                                  ?DEFAULT_SOURCE_PER_NODE)]);
max_fssource_node([FSSourceNode]) ->
    NewVal = erlang:list_to_integer(FSSourceNode),
    riak_core_util:rpc_every_member(?MODULE, max_fssource_node, [NewVal], ?CONSOLE_RPC_TIMEOUT),
    max_fssource_node([]),
    ok;
max_fssource_node(NewVal) ->
    application:set_env(riak_repl, max_fssource_node, NewVal).

max_fssource_cluster([]) ->
    %% show the default so as not to confuse the user
    io:format("max_fssource_cluster value = ~p~n",
              [app_helper:get_env(riak_repl, max_fssource_cluster,
                                  ?DEFAULT_SOURCE_PER_CLUSTER)]);
max_fssource_cluster([FSSourceCluster]) ->
    NewVal = erlang:list_to_integer(FSSourceCluster),
    riak_core_util:rpc_every_member(?MODULE, max_fssource_cluster, [NewVal], ?CONSOLE_RPC_TIMEOUT),
    max_fssource_cluster([]),
    ok;
max_fssource_cluster(NewVal) ->
    application:set_env(riak_repl, max_fssource_cluster, NewVal).

max_fssink_node([]) ->
    io:format("max_fssink_node value = ~p~n",
        [app_helper:get_env(riak_repl, max_fssink_node, ?DEFAULT_MAX_SINKS_NODE)]);
max_fssink_node([FSSinkNode]) ->
    NewVal = erlang:list_to_integer(FSSinkNode),
    riak_core_util:rpc_every_member(?MODULE, max_fssink_node, [NewVal], ?CONSOLE_RPC_TIMEOUT),
    max_fssink_node([]),
    ok;
max_fssink_node(NewVal) ->
    application:set_env(riak_repl, max_fssink_node, NewVal).

%% helper functions

extract_rt_fs_send_recv_kbps(Most) ->
    RTSendKbps = sum_rt_send_kbps(Most),
    RTRecvKbps = sum_rt_recv_kbps(Most),
    FSSendKbps = sum_fs_send_kbps(Most),
    FSRecvKbps = sum_fs_recv_kbps(Most),
    [{realtime_send_kbps, RTSendKbps}, {realtime_recv_kgbps, RTRecvKbps},
        {fullsync_send_kbps, FSSendKbps}, {fullsync_recv_kbps, FSRecvKbps}].

format_counter_stats([]) -> ok;
format_counter_stats([{K,V}|T]) when is_list(K) ->
    io:format("~s: ~p~n", [K,V]),
    format_counter_stats(T);
%format_counter_stats([{K,V}|T]) when K == fullsync_coordinator ->
%    io:format("V = ~p",[V]),
%    case V of
%        [] -> io:format("~s: {}~n",[K]);
%        Val -> io:format("~s: ~s",[K,Val])
%    end,
%    format_counter_stats(T);
format_counter_stats([{K,V}|T]) when K == client_rx_kbps;
                                     K == client_tx_kbps;
                                     K == server_rx_kbps;
                                     K == server_tx_kbps ->
    io:format("~s: ~w~n", [K,V]),
    format_counter_stats(T);
format_counter_stats([{K,V}|T]) ->
    io:format("~p: ~p~n", [K,V]),
    format_counter_stats(T);
format_counter_stats([{_K,_IPAddr,_V}|T]) ->
    %% Don't include per-IP stats in this output
    %% io:format("~p(~p): ~p~n", [K,IPAddr,V]),
    format_counter_stats(T).

make_listener(NodeName, IP, Port) ->
    #repl_listener{nodename=list_to_atom(NodeName),
                   listen_addr={IP, list_to_integer(Port)}}.

make_nat_listener(NodeName, IP, Port, PublicIP, PublicPort) ->
    #nat_listener{nodename=list_to_atom(NodeName),
                listen_addr={IP, list_to_integer(Port)},
                nat_addr={PublicIP, list_to_integer(PublicPort)}}.


make_site(SiteName, IP, Port) ->
    #repl_site{name=SiteName, addrs=[{IP, list_to_integer(Port)}]}.

maybe_set_ring(_R, _R) -> ok;
maybe_set_ring(_R1, R2) ->
    RC = riak_repl_ring:get_repl_config(R2),
    F = fun(InRing, ReplConfig) ->
                {new_ring, riak_repl_ring:set_repl_config(InRing, ReplConfig)}
        end,
    RC = riak_repl_ring:get_repl_config(R2),
    {ok, _NewRing} = riak_core_ring_manager:ring_trans(F, RC),
    ok.

get_ring() ->
    {ok, Ring} = riak_core_ring_manager:get_my_ring(),
    riak_repl_ring:ensure_config(Ring).

get_config() ->
    {ok, R} = riak_core_ring_manager:get_my_ring(),
    case riak_repl_ring:get_repl_config(R) of
        undefined ->
            [];
        Repl ->
            case dict:find(sites, Repl) of
                error ->
                    [];
                {ok, Sites} ->
                    lists:flatten([format_site(S) || S <- Sites])
            end ++
            case dict:find(listeners, Repl) of
                error ->
                    [];
                {ok, Listeners} ->
                    lists:flatten([format_listener(L) || L <- Listeners])
            end ++
            case dict:find(natlisteners, Repl) of
                error ->
                    [];
                {ok, NatListeners} ->
                    lists:flatten([format_nat_listener(L) || L <- NatListeners])
            end
    end.

format_site(S) ->
    [{S#repl_site.name ++ "_ips", format_ips(S#repl_site.addrs)}].

format_ips(IPs) ->
    string:join([format_ip(IP) || IP <- IPs], ", ").

format_ip({Addr,Port}) ->
    lists:flatten(io_lib:format("~s:~p", [Addr, Port])).

format_listener(L) ->
    [{"listener_" ++ atom_to_list(L#repl_listener.nodename),
      format_ip(L#repl_listener.listen_addr)}].

format_nat_listener(L) ->
    [{"natlistener_" ++ atom_to_list(L#nat_listener.nodename),
      format_ip(L#nat_listener.listen_addr) ++ "->" ++
      format_ip(L#nat_listener.nat_addr)}].

leader_stats() ->
    case erlang:whereis(riak_repl_leader_gs) of
        Pid when is_pid(Pid) ->
            LeaderNode = riak_repl_leader:leader_node(),
            LocalStats =
                         try
                LocalProcInfo = erlang:process_info(whereis(riak_repl_leader_gs),
                                                    [message_queue_len, heap_size]),
                [{"local_leader_" ++  atom_to_list(K), V} || {K,V} <- LocalProcInfo]
            catch _:_ ->
                    []
            end,
            RemoteStats =
                          try
                LeaderPid = rpc:call(LeaderNode, erlang, whereis,
                                     [riak_repl_leader_gs]),
                LeaderStats = rpc:call(LeaderNode, erlang, process_info,
                                       [LeaderPid, [message_queue_len,
                                                    total_heap_size,
                                                    heap_size,
                                                    stack_size,
                                                    reductions,
                                                    garbage_collection]]),
                [{"leader_" ++  atom_to_list(K), V} || {K,V} <- LeaderStats]
            catch
                _:_ ->
                    []
            end,
            [{leader, LeaderNode}] ++ RemoteStats ++ LocalStats;
        _ -> []
    end.

client_stats() ->
    case erlang:whereis(riak_repl_leader_gs) of
        Pid when is_pid(Pid) ->
            %% NOTE: rpc:multicall to all clients removed
            riak_repl_console:client_stats_rpc();
        _ -> []
    end.

client_stats_rpc() ->
    RT2 = [rt2_sink_stats(P) || P <- riak_repl2_rt:get_sink_pids()] ++
          [fs2_sink_stats(P) || P <- riak_repl2_fssink_sup:started()],
    Pids = [P || {_,P,_,_} <- supervisor:which_children(riak_repl_client_sup), P /= undefined],
    [{client_stats, [client_stats(P) || P <- Pids]}, {sinks, RT2}].

server_stats() ->
    case erlang:whereis(riak_repl_leader_gs) of
        Pid when is_pid(Pid) ->
            RT2 = [rt2_source_stats(P) || {_R,P} <-
                                          riak_repl2_rtsource_conn_sup:enabled()],
            LeaderNode = riak_repl_leader:leader_node(),
            case LeaderNode of
                undefined ->
                    [{sources, RT2}];
                _ ->
                    [{server_stats, rpc:call(LeaderNode, ?MODULE, server_stats_rpc,
                                             [])},
                     {sources, RT2}]
            end;
        _ -> []
    end.

server_stats_rpc() ->
    [server_stats(P) ||
        P <- riak_repl_listener_sup:server_pids()].

%%socket_stats(Pid) ->
%%    Timeout = app_helper:get_env(riak_repl, status_timeout, 5000),
%%    State = try
%%                riak_repl_tcp_mon:status(Pid, Timeout)
%%            catch
%%                _:_ ->
%%                    too_busy
%%            end,
%%    {Pid, erlang:process_info(Pid, message_queue_len), State}.

client_stats(Pid) ->
    Timeout = app_helper:get_env(riak_repl, status_timeout, 5000),
    State = try
                riak_repl_tcp_client:status(Pid, Timeout)
            catch
                _:_ ->
                    too_busy
            end,
    {Pid, erlang:process_info(Pid, message_queue_len), State}.

server_stats(Pid) ->
    Timeout = app_helper:get_env(riak_repl, status_timeout, 5000),
    State = try
                riak_repl_tcp_server:status(Pid, Timeout)
            catch
                _:_ ->
                    too_busy
            end,
    {Pid, erlang:process_info(Pid, message_queue_len), State}.

coordinator_stats() ->
    case erlang:whereis(riak_repl_leader_gs) of
        Pid when is_pid(Pid) ->
            [{fullsync_coordinator, riak_repl2_fscoordinator:status()}];
        _ -> []
    end.

coordinator_srv_stats() ->
    case erlang:whereis(riak_repl_leader_gs) of
        Pid when is_pid(Pid) ->
            [{fullsync_coordinator_srv, riak_repl2_fscoordinator_serv:status()}];
        _ -> []
    end.

rt2_source_stats(Pid) ->
    Timeout = app_helper:get_env(riak_repl, status_timeout, 5000),
    State = try
                riak_repl2_rtsource_conn:status(Pid, Timeout)
            catch
                _:_ ->
                    too_busy
            end,
    FormattedPid = riak_repl_util:safe_pid_to_list(Pid),
    {source_stats, [{pid,FormattedPid}, erlang:process_info(Pid, message_queue_len),
     {rt_source_connected_to, State}]}.

rt2_sink_stats(Pid) ->
    Timeout = app_helper:get_env(riak_repl, status_timeout, 5000),
    State = try
                riak_repl2_rtsink_conn:status(Pid, Timeout)
            catch
                _:_ ->
                    too_busy
            end,
    %%{Pid, erlang:process_info(Pid, message_queue_len), State}.
    FormattedPid = riak_repl_util:safe_pid_to_list(Pid),
    {sink_stats, [{pid,FormattedPid}, erlang:process_info(Pid, message_queue_len),
     {rt_sink_connected_to, State}]}.

fs2_sink_stats(Pid) ->
    Timeout = app_helper:get_env(riak_repl, status_timeout, 5000),
    State = try
        %% even though it's named legacy_status, it's BNW code
        riak_repl2_fssink:legacy_status(Pid, Timeout)
    catch
        _:_ ->
            too_busy
    end,
   %% {Pid, erlang:process_info(Pid, message_queue_len), State}.
    {sink_stats, [{pid,riak_repl_util:safe_pid_to_list(Pid)},
                  erlang:process_info(Pid, message_queue_len),
                  {fs_connected_to, State}]}.
<<<<<<< HEAD
=======

sum_rt_send_kbps(Stats) ->
    sum_rt_kbps(Stats, send_kbps).

sum_rt_recv_kbps(Stats) ->
    sum_rt_kbps(Stats, recv_kbps).

sum_rt_kbps(Stats, KbpsDirection) ->
    Sinks = proplists:get_value(sinks, Stats, []),
    Sources = proplists:get_value(sources, Stats, []),
    Kbpss = lists:foldl(fun({StatKind, SinkProps}, Acc) ->
        Path1 = case StatKind of
            sink_stats -> rt_sink_connected_to;
            source_stats -> rt_source_connected_to;
            _Else -> not_found
        end,
        KbpsStr = proplists_get([Path1, socket, KbpsDirection], SinkProps, "[]"),
        get_first_kbsp(KbpsStr) + Acc
    end, 0, Sinks ++ Sources),
    Kbpss.

sum_fs_send_kbps(Stats) ->
    sum_fs_kbps(Stats, send_kbps).

sum_fs_recv_kbps(Stats) ->
    sum_fs_kbps(Stats, recv_kbps).

sum_fs_kbps(Stats, Direction) ->
    Coordinators = proplists:get_value(fullsync_coordinator, Stats),
    CoordFoldFun = fun({_SinkName, FSCoordStats}, Acc) ->
        CoordKbpsStr = proplists_get([socket, Direction], FSCoordStats, "[]"),
        CoordKbps = get_first_kbsp(CoordKbpsStr),
        CoordSourceKpbs = sum_fs_source_kbps(FSCoordStats, Direction),
        SinkKbps = sum_fs_sink_kbps(Stats, Direction),
        Acc + CoordKbps + CoordSourceKpbs + SinkKbps
    end,
    CoordSrvs = proplists:get_value(fullsync_coordinator_srv, Stats),
    CoordSrvsFoldFun = fun({_IPPort, SrvStats}, Acc) ->
        KbpsStr = proplists_get([socket, Direction], SrvStats, "[]"),
        Kbps = get_first_kbsp(KbpsStr),
        Kbps + Acc
    end,
    lists:foldl(CoordFoldFun, 0, Coordinators) + lists:foldl(CoordSrvsFoldFun, 0, CoordSrvs).

sum_fs_source_kbps(CoordStats, Direction) ->
    Running = proplists:get_value(running_stats, CoordStats, []),
    FoldFun = fun({_Pid, Stats}, Acc) ->
        KbpsStr = proplists_get([socket, Direction], Stats, "[]"),
        Kbps = get_first_kbsp(KbpsStr),
        Acc + Kbps
    end,
    lists:foldl(FoldFun, 0, Running).

sum_fs_sink_kbps(Stats, Direction) ->
    Sinks = proplists:get_value(sinks, Stats, []),
    FoldFun = fun({sink_stats, SinkStats}, Acc) ->
        case proplists_get([fs_connected_to, socket, Direction], SinkStats) of
            undefined ->
                Acc;
            KbpsStr ->
                Kbps = get_first_kbsp(KbpsStr),
                Acc + Kbps
        end
    end,
    lists:foldl(FoldFun, 0, Sinks).

proplists_get(Path, Props) ->
    proplists_get(Path, Props, undefined).

proplists_get([], undefined, Default) ->
    Default;
proplists_get([], Value, _Default) ->
    Value;
proplists_get([Key | Path], Props, Default) when is_list(Props) ->
    case proplists:get_value(Key, Props) of
        undefined ->
            Default;
        AList when is_list(AList) ->
            proplists_get(Path, AList, Default);
        _Wut ->
            erlang:error(badarg)
    end.

get_first_kbsp(Str) ->
    case simple_parse(Str ++ ".") of
        [] -> 0;
        [V | _] -> V
    end.

simple_parse(Str) ->
    {ok, Tokens, _EoL} = erl_scan:string(Str),
    {ok, AbsForm} = erl_parse:parse_exprs(Tokens),
    {value, Value, _Bs} = erl_eval:exprs(AbsForm, erl_eval:new_bindings()),
    Value.
>>>>>>> cd4c3ac5
<|MERGE_RESOLUTION|>--- conflicted
+++ resolved
@@ -131,21 +131,14 @@
     CoordSrvStats = coordinator_srv_stats(),
     CMgrStats = cluster_mgr_stats(),
     RTQStats = rtq_stats(),
-<<<<<<< HEAD
     PGStats = riak_repl2_pg:status(),
 
-    All =
-          RTRemotesStatus ++ FSRemotesStatus ++ PGRemotesStatus ++ Config++Stats1++
-          LeaderStats++ClientStats++ServerStats++
-          CoordStats++CoordSrvStats++CMgrStats++RTQStats++PGStats,
-=======
     Most =
           RTRemotesStatus ++ FSRemotesStatus ++ Config++Stats1++
           LeaderStats++ClientStats++ServerStats++
-          CoordStats++CoordSrvStats++CMgrStats++RTQStats,
+          CoordStats++CoordSrvStats++CMgrStats++RTQStats++PGStats,
     SendRecvKbps = extract_rt_fs_send_recv_kbps(Most),
     All = Most ++ SendRecvKbps,
->>>>>>> cd4c3ac5
     if Verbose ->
             format_counter_stats(All);
        true ->
@@ -766,8 +759,6 @@
     {sink_stats, [{pid,riak_repl_util:safe_pid_to_list(Pid)},
                   erlang:process_info(Pid, message_queue_len),
                   {fs_connected_to, State}]}.
-<<<<<<< HEAD
-=======
 
 sum_rt_send_kbps(Stats) ->
     sum_rt_kbps(Stats, send_kbps).
@@ -861,5 +852,4 @@
     {ok, Tokens, _EoL} = erl_scan:string(Str),
     {ok, AbsForm} = erl_parse:parse_exprs(Tokens),
     {value, Value, _Bs} = erl_eval:exprs(AbsForm, erl_eval:new_bindings()),
-    Value.
->>>>>>> cd4c3ac5
+    Value.