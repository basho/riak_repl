%% Riak EnterpriseDS
%% Copyright (c) 2007-2016 Basho Technologies, Inc.  All Rights Reserved.
-module(riak_repl_util).
-author('Andy Gross <andy@basho.com>').
-include_lib("public_key/include/OTP-PUB-KEY.hrl").
-include_lib("riak_kv/include/riak_kv_vnode.hrl").
-include("riak_repl.hrl").

-ifdef(TEST).
-compile(export_all).
-include_lib("eunit/include/eunit.hrl").
-endif.

-export([make_peer_info/0,
         make_fake_peer_info/0,
         validate_peer_info/2,
         capability_from_vsn/1,
         get_partitions/1,
         do_repl_put/1,
         site_root_dir/1,
         ensure_site_dir/1,
         binpack_bkey/1,
         binunpack_bkey/1,
         merkle_filename/3,
         keylist_filename/3,
         non_loopback_interfaces/1,
         valid_host_ip/1,
         normalize_ip/1,
         format_socketaddrs/2,
         maybe_use_ssl/0,
         upgrade_client_to_ssl/1,
         choose_strategy/2,
         strategy_module/2,
         configure_socket/2,
         repl_helper_send/2,
         repl_helper_send_realtime/2,
         schedule_fullsync/0,
         schedule_fullsync/1,
         schedule_cluster_fullsync/1,
         schedule_cluster_fullsync/2,
         elapsed_secs/1,
         shuffle_partitions/2,
         proxy_get_active/0,
         log_dropped_realtime_obj/1,
         dropped_realtime_hook/1,
         generate_socket_tag/3,
         source_socket_stats/0,
         sink_socket_stats/0,
         get_peer_repl_nodes/0,
         get_hooks_for_modes/0,
         remove_unwanted_stats/1,
         format_ip_and_port/2,
         safe_pid_to_list/1,
         safe_get_msg_q_len/1,
         peername/2,
         sockname/2,
         deduce_wire_version_from_proto/1,
         encode_obj_msg/2,
         decode_bin_obj/1,
         make_pg_proxy_name/1,
         make_pg_name/1,
         mode_12_enabled/1,
         mode_13_enabled/1,
         maybe_get_vnode_lock/1,
         maybe_send/3
     ]).

-export([wire_version/1,
         to_wire/1,
         to_wire/2,
         to_wire/4,
         from_wire/1,
         from_wire/2,
         maybe_downconvert_binary_objs/2,
         peer_wire_format/1
        ]).

%% Defines for Wire format encode/decode
-define(MAGIC, 42). %% as opposed to 131 for Erlang term_to_binary or 51 for riak_object
-define(W1_VER, 1). %% first non-just-term-to-binary wire format
-define(W2_VER, 2). %% Support bucket types
-define(W3_VER, 3). %% Extend w2 for timeseries data
-define(BAD_SOCKET_NUM, -1).

make_peer_info() ->
    {ok, Ring} = riak_core_ring_manager:get_my_ring(),
    SafeRing = riak_core_ring:downgrade(1, Ring),
    {ok, RiakVSN} = application:get_key(riak_kv, vsn),
    {ok, ReplVSN} = application:get_key(riak_repl, vsn),
    #peer_info{riak_version=RiakVSN, repl_version=ReplVSN, ring=SafeRing}.

%% Makes some plausible, but wrong, peer info. Used to get to SSL negotiation
%% without leaking sensitive information.
make_fake_peer_info() ->
    FakeRing = riak_repl_ring:ensure_config(riak_core_ring:fresh(1, node())),
    SafeRing = riak_core_ring:downgrade(1, FakeRing),
    #peer_info{riak_version="0.0.0", repl_version="0.0.0", ring=SafeRing}.

validate_peer_info(T=#peer_info{}, M=#peer_info{}) ->
    TheirPartitions = get_partitions(T#peer_info.ring),
    OurPartitions = get_partitions(M#peer_info.ring),
    TheirPartitions =:= OurPartitions.

%% Build a default capability from the version information in #peerinfo{}
capability_from_vsn(#peer_info{repl_version = ReplVsnStr}) ->
    ReplVsn = parse_vsn(ReplVsnStr),
    case ReplVsn >= {0, 14, 0} of
        true ->
            [bounded_queue];
        false ->
            []
    end.

get_partitions(Ring) ->
    lists:sort([P || {P, _} <-
            riak_core_ring:all_owners(riak_core_ring:upgrade(Ring))]).

do_repl_put({ts, _PartitionId, {error, _Error}}) ->
    %% Something went wrong in `riak_repl2_fssink', and logging should
    %% have occurred there. Simply skip this.
    ok;
do_repl_put({ts, PartitionId, ObjectList}) ->
    riak_kv_w1c_worker:ts_batch_put_encoded(ObjectList, PartitionId);
do_repl_put({RemoteTypeHash, Object}) ->
    Bucket = riak_object:bucket(Object),
    Type = riak_object:type(Object),
    case riak_core_bucket:get_bucket(Bucket) of
        {error, no_type} ->
            lager:warning("Type ~p not defined on sink, not doing put", [Type]),
            ok;
        _Props ->
            BucketPropsMatch =
                riak_repl_bucket_type_util:bucket_props_match(Type,
                                                              RemoteTypeHash),
            do_repl_put(Object, Bucket, BucketPropsMatch)
    end;
do_repl_put(Object) ->
    Bucket = riak_object:bucket(Object),
    do_repl_put(Object, Bucket, true).

do_repl_put(_Object, _B, false) ->
    %% Remote and local bucket properties differ so ignore this object
    lager:warning("Remote and local bucket properties differ for type ~p",
                  [riak_object:type(_Object)]),
    ok;
do_repl_put(Object, B, true) ->
    K = riak_object:key(Object),
    case repl_helper_recv(Object) of
        ok ->
            ReqId = erlang:phash2({self(), os:timestamp()}),
            Opts = [asis, disable_hooks, {update_last_modified, false}],

            {ok, PutPid} = riak_kv_put_fsm:start_link(ReqId, Object, all, all,
                    ?REPL_FSM_TIMEOUT,
                    self(), Opts),

            MRef = erlang:monitor(process, PutPid),

            %% block waiting for response
            wait_for_response(ReqId, "put"),

            %% wait for put FSM to exit
            receive
                {'DOWN', MRef, _, _, _} ->
                    ok
            after 60000 ->
                    lager:warning("put fsm did not exit on schedule"),
                    ok
            end,

            case riak_kv_util:is_x_deleted(Object) of
                true ->
                    lager:debug("Incoming deleted obj ~p/~p", [B, K]),
                    reap(ReqId, B, K),
                    %% block waiting for response
                    wait_for_response(ReqId, "reap");
                false ->
                    lager:debug("Incoming obj ~p/~p", [B, K])
            end;
        cancel ->
            lager:debug("Skipping repl received object ~p/~p", [B, K])
    end.

reap(ReqId, B, K) ->
    riak_kv_get_fsm_sup:start_get_fsm(node(),
                                      [ReqId, B, K, 1, ?REPL_FSM_TIMEOUT,
                                       self()]).

wait_for_response(ReqId, Verb) ->
    receive
        {ReqId, {error, Reason}} ->
            lager:debug("Failed to ~s replicated object: ~p", [Verb, Reason]);
        {ReqId, _} ->
            ok
    after 60000 ->
            lager:warning("Timed out after 1 minute doing ~s on replicated object",
            [Verb]),
            ok
    end.

repl_helper_recv(Object) ->
    case application:get_env(riak_core, repl_helper) of
        undefined -> ok;
        {ok, Mods} ->
            repl_helper_recv(Mods, Object)
    end.

repl_helper_recv([], _O) ->
    ok;
repl_helper_recv([{App, Mod}|T], Object) ->
    try Mod:recv(Object) of
        ok ->
            repl_helper_recv(T, Object);
        cancel ->
            cancel;
        Other ->
            lager:error("Unexpected result running repl recv helper "
                "~p from application ~p : ~p",
                [Mod, App, Other]),
            repl_helper_recv(T, Object)
    catch
        What:Why ->
            lager:error("Crash while running repl recv helper "
                "~p from application ~p : ~p:~p",
                [Mod, App, What, Why]),
            repl_helper_recv(T, Object)
    end.

maybe_send(Object, C, Proto) ->
    maybe_send(riak_object:bucket(Object), Object, C, Proto).

maybe_send({_T, _B}, Object, C, {Major, _Minor}) when Major >=3 ->
    repl_helper_send(Object, C);
maybe_send({_T, _B}, _Object, _C, Proto) ->
    lager:debug("Negotiated protocol version:~p does not support typed buckets, not sending", [Proto]),
    cancel;
maybe_send(_B, Object, C, _Proto) ->
    repl_helper_send(Object, C).

repl_helper_send(Object, C) ->
    B = riak_object:bucket(Object),
    case fullsync_enabled_for_bucket(B, C) of
        true ->
            case application:get_env(riak_core, repl_helper) of
                undefined -> [];
                {ok, Mods} ->
                    repl_helper_send(Mods, Object, C, [])
            end;
        false ->
            lager:debug("Repl disabled for bucket ~p", [B]),
            cancel
    end.

fullsync_enabled_for_bucket(Bucket, _C) ->
    case riak_core_bucket:get_bucket(Bucket) of
        {error, _Reason} ->
            %% Bucket type does not exist so do not enable fullsync
            false;
        Props ->
            not is_consistent_bucket(Props) andalso is_fullsync_enabled(Props)
    end.

is_consistent_bucket(Props) ->
    case lists:keyfind(consistent, 1, Props) of
        {consistent, true} ->
            true;
        _ ->
            false
    end.

is_fullsync_enabled(Props) ->
    %% Default to enabling fullsync for all buckets and only disable
    %% if explicitly indicated.
    case lists:keyfind(repl, 1, Props) of
        {repl, Val} when Val =:= false; Val =:= realtime ->
            false;
        _ ->
            true
    end.

repl_helper_send([], _O, _C, Acc) ->
    Acc;
repl_helper_send([{App, Mod}|T], Object, C, Acc) ->
    try Mod:send(Object, C) of
        Objects when is_list(Objects) ->
            repl_helper_send(T, Object, C, Objects ++ Acc);
        ok ->
            repl_helper_send(T, Object, C, Acc);
        cancel ->
            cancel;
         Other ->
            lager:error("Unexpected result running repl send helper "
                "~p from application ~p : ~p",
                [Mod, App, Other]),
            repl_helper_send(T, Object, C, Acc)
    catch
        What:Why ->
            lager:error("Crash while running repl send helper "
                "~p from application ~p : ~p:~p",
                [Mod, App, What, Why]),
            repl_helper_send(T, Object, C, Acc)
    end.

repl_helper_send_realtime(Object, C) ->
    case application:get_env(riak_core, repl_helper) of
        undefined -> [];
        {ok, Mods} ->
            repl_helper_send_realtime(Mods, Object, C, [])
    end.

repl_helper_send_realtime([], _O, _C, Acc) ->
    Acc;
repl_helper_send_realtime([{App, Mod}|T], Object, C, Acc) ->
    try Mod:send_realtime(Object, C) of
        Objects when is_list(Objects) ->
            repl_helper_send_realtime(T, Object, C, Objects ++ Acc);
        ok ->
            repl_helper_send_realtime(T, Object, C, Acc);
        cancel ->
            cancel;
         Other ->
            lager:error("Unexpected result running repl realtime send helper "
                "~p from application ~p : ~p",
                [Mod, App, Other]),
            repl_helper_send_realtime(T, Object, C, Acc)
    catch
        What:Why ->
            lager:error("Crash while running repl realtime send helper "
                "~p from application ~p : ~p:~p",
                [Mod, App, What, Why]),
            repl_helper_send_realtime(T, Object, C, Acc)
    end.


site_root_dir(Site) ->
    {ok, DataRootDir} = application:get_env(riak_repl, data_root),
    SitesRootDir = filename:join([DataRootDir, "sites"]),
    filename:join([SitesRootDir, Site]).

ensure_site_dir(Site) ->
    ok = filelib:ensure_dir(
           filename:join([riak_repl_util:site_root_dir(Site), ".empty"])).

binpack_bkey({{Type, B}, K}) ->
    ST = size(Type),
    SB = size(B),
    SK = size(K),
    <<ST:32/integer, Type/binary, SB:32/integer, B/binary, SK:32/integer, K/binary>>;
binpack_bkey({B, K}) ->
    SB = size(B),
    SK = size(K),
    <<SB:32/integer, B/binary, SK:32/integer, K/binary>>.

binunpack_bkey(<<ST:32/integer, Type:ST/binary, SB:32/integer, B:SB/binary, SK:32/integer, K:SK/binary>>) ->
    {{Type, B}, K};
binunpack_bkey(<<SB:32/integer,B:SB/binary,SK:32/integer,K:SK/binary>>) ->
    {B,K}.

merkle_filename(WorkDir, Partition, Type) ->
    Ext = case Type of
        ours ->
            ".merkle";
        theirs ->
            ".theirs"
    end,
    filename:join(WorkDir,integer_to_list(Partition)++Ext).

keylist_filename(WorkDir, Partition, Type) ->
    Ext = case Type of
        ours ->
            ".ours.sterm";
        theirs ->
            ".theirs.sterm"
    end,
    filename:join(WorkDir,integer_to_list(Partition)++Ext).

%% @doc IFs is in the form returned by inet:getifaddrs()
%%      Returns interfaces with the "up" flag, but without the
%%      "loopback" flag
non_loopback_interfaces(IFs) ->
    lists:filter(
        fun({_Name, Attrs}) ->
            Flags = proplists:get_value(flags, Attrs),
            lists:member(up, Flags) andalso not lists:member(loopback, Flags)
        end, IFs).

%% Returns true if the IP address given is a valid host IP address
valid_host_ip(IP) ->
    {ok, IFs} = inet:getifaddrs(),
    {ok, NormIP} = normalize_ip(IP),
    lists:foldl(
        fun({_IF, Attrs}, Match) ->
                case lists:member({addr, NormIP}, Attrs) of
                    true ->
                        true;
                    _ ->
                        Match
                end
        end, false, IFs).

%% Convert IP address the tuple form
normalize_ip(IP) when is_list(IP) ->
    inet_parse:address(IP);
normalize_ip(IP) when is_tuple(IP) ->
    {ok, IP}.

format_socketaddrs(Socket, Transport) ->
    {ok, {LocalIP, LocalPort}} = Transport:sockname(Socket),
    {ok, {RemoteIP, RemotePort}} = Transport:peername(Socket),
    lists:flatten(io_lib:format("~s:~p-~s:~p", [inet_parse:ntoa(LocalIP),
                                                LocalPort,
                                                inet_parse:ntoa(RemoteIP),
                                                RemotePort])).

maybe_use_ssl() ->
    SSLOpts = [
        {certfile, app_helper:get_env(riak_repl, certfile, undefined)},
        {keyfile, app_helper:get_env(riak_repl, keyfile, undefined)},
        {cacerts, load_certs(app_helper:get_env(riak_repl, cacertdir, undefined))},
        {depth, app_helper:get_env(riak_repl, ssl_depth, 1)},
        {verify_fun, {fun verify_ssl/3,
                get_my_common_name(app_helper:get_env(riak_repl, certfile,
                        undefined))}},
        {verify, verify_peer},
        {fail_if_no_peer_cert, true},
        {secure_renegotiate, true} %% both sides are erlang, so we can force this
    ],
    Enabled = app_helper:get_env(riak_repl, ssl_enabled, false) == true,
    case validate_ssl_config(Enabled, SSLOpts) of
        true ->
            SSLOpts;
        {error, Reason} ->
            lager:error("Error, invalid SSL configuration: ~s", [Reason]),
            false;
        false ->
            %% not all the SSL options are configured, use TCP
            false
    end.

validate_ssl_config(false, _) ->
    %% ssl is disabled
    false;
validate_ssl_config(true, []) ->
    %% all options validated
    true;
validate_ssl_config(true, [{certfile, CertFile}|Rest]) ->
    case filelib:is_regular(CertFile) of
        true ->
            validate_ssl_config(true, Rest);
        false ->
            {error, lists:flatten(io_lib:format("Certificate ~p is not a file",
                                                [CertFile]))}
    end;
validate_ssl_config(true, [{keyfile, KeyFile}|Rest]) ->
    case filelib:is_regular(KeyFile) of
        true ->
            validate_ssl_config(true, Rest);
        false ->
            {error, lists:flatten(io_lib:format("Key ~p is not a file",
                                                [KeyFile]))}
    end;
validate_ssl_config(true, [{cacerts, CACerts}|Rest]) ->
    case CACerts of
        undefined ->
            {error, lists:flatten(
                    io_lib:format("CA cert dir ~p is invalid",
                                  [app_helper:get_env(riak_repl, cacertdir,
                                                      undefined)]))};
        [] ->
            {error, lists:flatten(
                    io_lib:format("Unable to load any CA certificates from ~p",
                                  [app_helper:get_env(riak_repl, cacertdir,
                                                      undefined)]))};
        Certs when is_list(Certs) ->
            validate_ssl_config(true, Rest)
    end;
validate_ssl_config(true, [_|Rest]) ->
    validate_ssl_config(true, Rest).

upgrade_client_to_ssl(Socket) ->
    case maybe_use_ssl() of
        false ->
            {error, no_ssl_config};
        Config ->
            ssl:connect(Socket, Config)
    end.

load_certs(undefined) ->
    undefined;
load_certs(CertDir) ->
    case file:list_dir(CertDir) of
        {ok, Certs} ->
            load_certs(lists:map(fun(Cert) -> filename:join(CertDir, Cert)
                    end, Certs), []);
        {error, _} ->
            undefined
    end.

load_certs([], Acc) ->
    lager:debug("Successfully loaded ~p CA certificates", [length(Acc)]),
    Acc;
load_certs([Cert|Certs], Acc) ->
    case filelib:is_dir(Cert) of
        true ->
            load_certs(Certs, Acc);
        _ ->
            lager:debug("Loading certificate ~p", [Cert]),
            load_certs(Certs, load_cert(Cert) ++ Acc)
    end.

load_cert(Cert) ->
    {ok, Bin} = file:read_file(Cert),
    case filename:extension(Cert) of
        ".der" ->
            %% no decoding necessary
            [Bin];
        _ ->
            %% assume PEM otherwise
            Contents = public_key:pem_decode(Bin),
            [DER || {Type, DER, Cipher} <- Contents, Type == 'Certificate', Cipher == 'not_encrypted']
    end.

%% Custom SSL verification function for checking common names against the
%% whitelist.
verify_ssl(_, {bad_cert, _} = Reason, _) ->
    {fail, Reason};
verify_ssl(_, {extension, _}, UserState) ->
    {unknown, UserState};
verify_ssl(_, valid, UserState) ->
    %% this is the check for the CA cert
    {valid, UserState};
verify_ssl(_, valid_peer, undefined) ->
    lager:error("Unable to determine local certificate's common name"),
    {fail, bad_local_common_name};
verify_ssl(Cert, valid_peer, MyCommonName) ->

    CommonName = get_common_name(Cert),

    case string:to_lower(CommonName) == string:to_lower(MyCommonName) of
        true ->
            lager:error("Peer certificate's common name matches local "
                "certificate's common name"),
            {fail, duplicate_common_name};
        _ ->
            case validate_common_name(CommonName,
                    app_helper:get_env(riak_repl, peer_common_name_acl, "*")) of
                {true, Filter} ->
                    lager:info("SSL connection from ~s granted by ACL ~s",
                        [CommonName, Filter]),
                    {valid, MyCommonName};
                false ->
                    lager:error("SSL connection from ~s denied, no matching ACL",
                        [CommonName]),
                    {fail, no_acl}
            end
    end.

%% read in the configured 'certfile' and extract the common name from it
get_my_common_name(undefined) ->
    undefined;
get_my_common_name(CertFile) ->
    case catch(load_cert(CertFile)) of
        [CertBin|_] ->
            OTPCert = public_key:pkix_decode_cert(CertBin, otp),
            get_common_name(OTPCert);
        _ ->
            undefined
    end.

%% get the common name attribute out of an OTPCertificate record
get_common_name(OTPCert) ->
    %% You'd think there'd be an easier way than this giant mess, but I
    %% couldn't find one.
    {rdnSequence, Subject} = OTPCert#'OTPCertificate'.tbsCertificate#'OTPTBSCertificate'.subject,
    [Att] = [Attribute#'AttributeTypeAndValue'.value || [Attribute] <- Subject,
        Attribute#'AttributeTypeAndValue'.type == ?'id-at-commonName'],
    case Att of
        {printableString, Str} -> Str;
        {utf8String, Bin} -> binary_to_list(Bin)
    end.

%% Validate common name matches one of the configured filters. Filters can
%% have at most one '*' wildcard in the leftmost component of the hostname.
validate_common_name(_, []) ->
    false;
validate_common_name(_, "*") ->
    {true, "*"};
validate_common_name(CN, [Filter|Filters]) ->
    T1 = string:tokens(string:to_lower(CN), "."),
    T2 = string:tokens(string:to_lower(Filter), "."),
    case length(T1) == length(T2) of
        false ->
            validate_common_name(CN, Filters);
        _ ->
            case hd(T2) of
                "*" ->
                    case tl(T1) == tl(T2) of
                        true ->
                            {true, Filter};
                        _ ->
                            validate_common_name(CN, Filters)
                    end;
                _ ->
                    case T1 == T2 of
                        true ->
                            {true, Filter};
                        _ ->
                            validate_common_name(CN, Filters)
                    end
            end
    end.

%% Choose the common strategy closest to the start of both side's list of
%% preferences. We can't use a straight list comprehension here because for
%% the inputs [a, b, c] and [c, b, a] we want the output to be 'b'. If a LC
%% like `[CS || CS <- ClientStrats, SS <- ServerStrats, CS == SS]' was used,
%% you'd get 'a' or 'c', depending on which list was first.
%%
%% Instead, we assign a 'weight' to each strategy, which is calculated as two
%% to the power of the index in the list, so you get something like this:
%% `[{a,2}, {b,4}, {c,8}]' and `[{c,2}, {b,4}, {a, 8}]'. When we run them
%% through the list comprehension we get: `[{a,10},{b,8},{c,10}]'. The entry
%% with the *lowest* weight is the one that is the common element closest to
%% the beginning in both lists, and thus the one we want. A power of two is
%% used so that there is always one clear winner, simple index weighting will
%% often give the same score to several entries.
choose_strategy(ServerStrats, ClientStrats) ->
    %% find the first common strategy in both lists
    CalcPref = fun(E, Acc) ->
            Index = length(Acc) + 1,
            Preference = math:pow(2, Index),
            [{E, Preference}|Acc]
    end,
    LocalPref = lists:foldl(CalcPref, [], ServerStrats),
    RemotePref = lists:foldl(CalcPref, [], ClientStrats),
    %% sum the common strategy preferences together
    TotalPref = [{S, Pref1+Pref2} || {S, Pref1} <- LocalPref, {RS, Pref2} <- RemotePref, S == RS],
    case TotalPref of
        [] ->
            %% no common strategies, force legacy
            ?LEGACY_STRATEGY;
        _ ->
            %% sort and return the first one
            element(1, hd(lists:keysort(2, TotalPref)))
    end.

strategy_module(Strategy, server) ->
    list_to_atom(lists:flatten(["riak_repl_", atom_to_list(Strategy),
                "_server"]));
strategy_module(Strategy, client) ->
    list_to_atom(lists:flatten(["riak_repl_", atom_to_list(Strategy),
                "_client"])).

%% set some common socket options, based on appenv
configure_socket(Transport, Socket) ->
    RB = case app_helper:get_env(riak_repl, recbuf) of
        RecBuf when is_integer(RecBuf), RecBuf > 0 ->
            [{recbuf, RecBuf}];
        _ ->
            []
    end,
    SB = case app_helper:get_env(riak_repl, sndbuf) of
        SndBuf when is_integer(SndBuf), SndBuf > 0 ->
            [{sndbuf, SndBuf}];
        _ ->
            []
    end,

    SockOpts = RB ++ SB,
    case SockOpts of
        [] ->
            ok;
        _ ->
            Transport:setopts(Socket, SockOpts)
    end.

%% send a start_fullsync to the calling process when it is time for fullsync
schedule_fullsync() ->
    schedule_fullsync(self()).

%% Skip lists + tuples for 1.2 repl, it's only a BNW feature
schedule_fullsync(Pid) ->
    case application:get_env(riak_repl, fullsync_interval) of
        {ok, disabled} ->
            ok;
        {ok, [{_,_} | _]} ->
            ok;
        {ok, Tuple} when is_tuple(Tuple) ->
            ok;
        {ok, FullsyncIvalMins} ->
            FullsyncIval = timer:minutes(FullsyncIvalMins),
            erlang:send_after(FullsyncIval, Pid, start_fullsync),
            ok
    end.

start_fullsync_timer(Pid, FullsyncIvalMins, Cluster) ->
    FullsyncIval = timer:minutes(FullsyncIvalMins),
    lager:info("Fullsync for ~p scheduled in ~p minutes",
               [Cluster, FullsyncIvalMins]),
    spawn(fun() ->
                timer:sleep(FullsyncIval),
                gen_server:cast(Pid, start_fullsync)
        end).

%% send a start_fullsync to the calling process for a given cluster
%% when it is time for fullsync
schedule_cluster_fullsync(Cluster) ->
    schedule_cluster_fullsync(Cluster, self()).

schedule_cluster_fullsync(Cluster, Pid) ->
    case application:get_env(riak_repl, fullsync_interval) of
        {ok, disabled} ->
            ok;
        {ok, [{_,_} | _] = List} ->
            case proplists:lookup(Cluster, List) of
                none -> ok;
                {_, FullsyncIvalMins} ->
                    start_fullsync_timer(Pid, FullsyncIvalMins, Cluster),
                    ok
            end;
        {ok, {Cluster, FullsyncIvalMins}} ->
            start_fullsync_timer(Pid, FullsyncIvalMins, Cluster),
            ok;
        {ok, FullsyncIvalMins} when not is_tuple(FullsyncIvalMins) ->
            %% this will affect ALL clusters that have fullsync enabled
            start_fullsync_timer(Pid, FullsyncIvalMins, Cluster),
            ok;
        _ ->
            ok
    end.

%% Work out the elapsed time in seconds, rounded to centiseconds.
elapsed_secs(Then) ->
    CentiSecs = timer:now_diff(os:timestamp(), Then) div 10000,
    CentiSecs / 100.0.

shuffle_partitions(Partitions, Seed) ->
    lager:info("Shuffling partition list using seed ~p", [Seed]),
    _ = random:seed(Seed),
    [Partition || {Partition, _} <-
        lists:keysort(2, [{Key, random:uniform()} || Key <- Partitions])].

%% Parse the version into major, minor, micro digits, ignoring any release
%% candidate suffix
parse_vsn(Str) ->
    Toks = string:tokens(Str, "."),
    Vsns = [begin
                {I,_R} = string:to_integer(T),
                I
            end || T <- Toks],
    list_to_tuple(Vsns).

%% doc Check app.config to see if repl proxy_get is enabled
%% Defaults to false.
proxy_get_active() ->
    case application:get_env(riak_repl, proxy_get) of
        {ok, enabled} -> true;
        _ -> false
    end.


log_dropped_realtime_obj(Obj) ->
    DroppedKey = riak_object:key(Obj),
    DroppedBucket = riak_object:bucket(Obj),
    lager:info("REPL dropped object: ~p ~p",
               [ DroppedBucket, DroppedKey]).

dropped_realtime_hook(Obj) ->
    Hook = app_helper:get_env(riak_repl, dropped_hook),
    case Hook of
        {Mod, Fun} ->
                Mod:Fun(Obj);
        _ -> pass
    end.

%% generate a unique ID for a socket to log stats against
generate_socket_tag(Prefix, Transport, Socket) ->
    {ok, {{O1, O2, O3, O4}, PeerPort}} = Transport:peername(Socket),
    {ok, {_Address, Portnum}} = Transport:sockname(Socket),
    lists:flatten(io_lib:format("~s_~p -> ~p.~p.~p.~p:~p",[
                Prefix,
                Portnum,
                O1, O2, O3, O4,
                PeerPort])).

remove_unwanted_stats([]) ->
  [];
remove_unwanted_stats(Stats) ->
    UnwantedProps = [sndbuf, recbuf, buffer, active,
                     type, send_max, send_avg, snd_cnt],
    lists:foldl(fun(K, Acc) -> proplists:delete(K, Acc) end, Stats, UnwantedProps).

source_socket_stats() ->
    AllStats = riak_core_tcp_mon:status(),
    [ remove_unwanted_stats(SocketStats) ||
        SocketStats <- AllStats,
        proplists:is_defined(tag, SocketStats),
        {repl_rt, source, _} <- [proplists:get_value(tag, SocketStats)] ].

sink_socket_stats() ->
    %% It doesn't seem like it's possible to pass in "source" below as a
    %% param
    AllStats = riak_core_tcp_mon:status(),
    [ remove_unwanted_stats(SocketStats) ||
        SocketStats <- AllStats,
        proplists:is_defined(tag, SocketStats),
        {repl_rt, sink, _} <- [proplists:get_value(tag, SocketStats)] ].

%% get other riak_apps across the cluster
get_peer_repl_nodes() ->
     [Node || Node <- riak_core_node_watcher:nodes(riak_repl),
            Node =/= node()].

%% get bucket hooks for current repl mode
%% This allows V1.2 and BNW to coexist.
get_hooks_for_modes() ->
    Modes = riak_repl_console:get_modes(),
    [ proplists:get_value(K,?REPL_MODES)
     || K <- Modes, proplists:is_defined(K,?REPL_MODES)].

mode_12_enabled(ReplModes) ->
    lists:member(mode_repl12, ReplModes).
mode_13_enabled(ReplModes) ->
    lists:member(mode_repl13, ReplModes).

format_ip_and_port(Ip, Port) when is_list(Ip) ->
    lists:flatten(io_lib:format("~s:~p",[Ip,Port]));
format_ip_and_port(Ip, Port) when is_tuple(Ip) ->
    lists:flatten(io_lib:format("~s:~p",[inet_parse:ntoa(Ip),
                                         Port])).

safe_pid_to_list(Pid) when is_pid(Pid) ->
    erlang:pid_to_list(Pid);
safe_pid_to_list(NotAPid) ->
    NotAPid.

safe_get_msg_q_len(Pid) when is_pid(Pid) ->
    ProcInfo = erlang:process_info(Pid),
    proplists:get_value(message_queue_len, ProcInfo);
safe_get_msg_q_len(Other) ->
    Other.


peername(Socket, Transport) ->
    case Transport:peername(Socket) of
        {ok, {Ip, Port}} ->
            format_ip_and_port(Ip, Port);
        {error, Reason} ->
            %% just return a string so JSON doesn't blow up
            lists:flatten(io_lib:format("error:~p", [Reason]))
    end.

sockname(Socket, Transport) ->
    case Transport:sockname(Socket) of
        {ok, {Ip, Port}} ->
            format_ip_and_port(Ip, Port);
        {error, Reason} ->
            %% just return a string so JSON doesn't blow up
            lists:flatten(io_lib:format("error:~p", [Reason]))
    end.

make_pg_proxy_name(Remote) ->
    list_to_atom("pg_proxy_" ++ Remote).

make_pg_name(Remote) ->
    list_to_atom("pg_requester_" ++ Remote).

% everything from version 1.5 and up should use the new binary objects
deduce_wire_version_from_proto({_Proto, {CommonMajor, _CMinor}, {CommonMajor, _HMinor}}) when CommonMajor > 3 ->
    w3;
deduce_wire_version_from_proto({_Proto, {CommonMajor, _CMinor}, {CommonMajor, _HMinor}}) when CommonMajor > 2 ->
    w2;
deduce_wire_version_from_proto({_Proto, {CommonMajor, _CMinor}, {CommonMajor, _HMinor}}) when CommonMajor > 1 ->
    w1;
deduce_wire_version_from_proto({_Proto, {_CommonMajor, CMinor}, {_CommonMajor, HMinor}}) when CMinor >= 5 andalso HMinor >= 5 ->
    w1;
% legacy wire binary packing.
deduce_wire_version_from_proto({_Proto, _Client, _Host}) ->
    w0.

%% Typically, Cmd :: fs_diff_obj | diff_obj | <partition id>
encode_obj_msg(ts, {Partition, RObj}) ->
    encode_obj_msg(w3, {Partition, RObj}, undefined);
encode_obj_msg(V, {Cmd, RObj}) when is_binary(RObj) ->
    encode_obj_msg(V, {Cmd, RObj}, undefined);
encode_obj_msg(V, {Cmd, RObj}) ->
    encode_obj_msg(V, {Cmd, RObj}, riak_object:type(RObj)).

encode_obj_msg(V, {Cmd, RObj}, undefined) ->
<<<<<<< HEAD
    case V of
        w0 ->
            term_to_binary({Cmd, RObj});
        %% Fullsync is hard-coded to w0 for KV. We cheat a bit with TS
        %% to leverage w3, hence the fact that this `w3' atom is only
        %% expected in this branch of `encode_obj_msg'
        w3 ->
            BObj = riak_repl_util:to_wire(w3,{Cmd, RObj}),
            term_to_binary({Cmd, BObj});
        _W ->
            BObj = riak_repl_util:to_wire(w1,RObj),
            term_to_binary({Cmd, BObj})
    end;
=======
    term_to_binary({Cmd, encode_obj(V, RObj)});
>>>>>>> ece54097
encode_obj_msg(V, {Cmd, RObj}, T) ->
    BTHash = case riak_repl_bucket_type_util:property_hash(T) of
                 undefined ->
                     0;
                 Hash ->
                     Hash
             end,
<<<<<<< HEAD
    case V of
        w0 ->
            term_to_binary({Cmd, {BTHash, RObj}});
        _W ->
            BObj = riak_repl_util:to_wire(w1,RObj),
            term_to_binary({Cmd, {BTHash, BObj}})
    end.
=======
    term_to_binary({Cmd, {BTHash, encode_obj(V, RObj)}}).

%% A wrapper around to_wire which leaves the object unencoded when using the w0 wire protocol.
encode_obj(w0, RObj) ->
    RObj;
encode_obj(W, RObj) ->
    to_wire(W, RObj).

decode_bin_obj({BTHash, BinObj}) -> {BTHash, from_wire(BinObj)};
decode_bin_obj(BinObj) -> from_wire(BinObj).
>>>>>>> ece54097

%% @doc Create binary wire formatted replication blob for riak 2.0+, complete with
%%      possible type, bucket and key for reconstruction on the other end. BinObj should be
%%      in the new format as obtained from riak_object:to_binary(v1, RObj).
new_w2({T, B}, K, BinObj) when is_binary(B), is_binary(T), is_binary(K), is_binary(BinObj) ->
    KLen = byte_size(K),
    BLen = byte_size(B),
    TLen = byte_size(T),
    <<?MAGIC:8/integer, ?W2_VER:8/integer,
      TLen:32/integer, T:TLen/binary,
      BLen:32/integer, B:BLen/binary,
      KLen:32/integer, K:KLen/binary, BinObj/binary>>.

%% @doc Create a new binary wire formatted replication blob, complete with
%%      bucket and key for reconstruction on the other end. BinObj should be
%%      in the new format as obtained from riak_object:to_binary(v1, RObj).
new_w1(B, K, BinObj) when is_binary(B), is_binary(K), is_binary(BinObj) ->
   KLen = byte_size(K),
   BLen = byte_size(B),
   <<?MAGIC:8/integer, ?W1_VER:8/integer,
      BLen:32/integer, B:BLen/binary,
      KLen:32/integer, K:KLen/binary, BinObj/binary>>.

%% @doc Return the wire format version of the given wire blob
wire_version(<<131, _Rest/binary>>) ->
    w0;
wire_version(<<?MAGIC:8/integer, ?W1_VER:8/integer, _Rest/binary>>) ->
    w1;
wire_version(<<?MAGIC:8/integer, ?W2_VER:8/integer, _Rest/binary>>) ->
    w2;
wire_version(<<?MAGIC:8/integer, N:8/integer, _Rest/binary>>) ->
    list_to_atom(lists:flatten(io_lib:format("w~p", [N])));
wire_version(_Other) ->
    plain.

%% @doc Convert a plain or binary riak object to repl wire format.
%%      Bucket and Key will only be added if the new riak_object
%%      binary format is supplied (because it doesn't contain them).
to_wire(w0, Objects) when is_list(Objects) ->
    term_to_binary(Objects);
to_wire(w0, Object) ->
    term_to_binary(Object);
to_wire(w1, Objects) when is_list(Objects) ->
    BObjs = [to_wire(w1,O) || O <- Objects],
    term_to_binary(BObjs);
to_wire(w1, Object) when not is_binary(Object) ->
    B = riak_object:bucket(Object),
    K = riak_object:key(Object),
    to_wire(w1, B, K, Object);
to_wire(w2, Objects) when is_list(Objects) ->
    BObjs = [to_wire(w2,O) || O <- Objects],
    term_to_binary(BObjs);
to_wire(w2, Object) when not is_binary(Object) ->
    B = riak_object:bucket(Object),
    K = riak_object:key(Object),
    to_wire(w2, B, K, Object);
to_wire(w3, {PartIdx, Values}) when is_list(Values) ->
    new_w3(PartIdx, Values);
to_wire(w3, {PartIdx, Val}) ->
    new_w3(PartIdx, [Val]);
to_wire(w3, NonTSData) ->
    to_wire(w2, NonTSData).

new_w3(PartitionIdx, Objects) ->
    BinObj = term_to_binary(Objects),
    <<?MAGIC:8/integer, ?W3_VER:8/integer,
      PartitionIdx:160/bitstring, BinObj/binary>>.



%% When the wire format is known and objects are packed in a list of binaries
from_wire(w0, BinObjList) ->
      binary_to_term(BinObjList);
from_wire(w1, BinObjList) ->
    BinObjs = binary_to_term(BinObjList),
    [from_wire(BObj) || BObj <- BinObjs];
from_wire(w2, BinObjList) ->
    BinObjs = binary_to_term(BinObjList),
    maybe_w2_list(BinObjs);
from_wire(w3, <<?MAGIC:8/integer, ?W3_VER:8/integer, _Rest/binary>>=Blob) ->
    from_wire(Blob);
from_wire(w3, BinObjList) ->
    %% w3 is an extension of w2 for timeseries
    from_wire(w2, BinObjList).

maybe_w2_list(BinObjs) when is_list(BinObjs) ->
    [from_wire(BObj) || BObj <- BinObjs];
maybe_w2_list(BinObj) ->
    %% Timeseries will have one collector object instead of a
    %% list. This must return a list because
    %% `riak_repl_fullsync_worker:do_binputs_internal' will iterate
    %% over it
    [from_wire(BinObj)].

%% @doc Convert from wire format to non-binary riak_object form
from_wire(<<131, _Rest/binary>>=BinObjTerm) ->
    binary_to_term(BinObjTerm);
%% @doc Convert from wire version w3, dedicated to timeseries
from_wire(<<?MAGIC:8/integer, ?W3_VER:8/integer,
            P:160/bitstring,
            BinObjs/binary>>) ->
    {ts, P, binary_to_term(BinObjs)};
%% @doc Convert from wire version w2, which has bucket type information
from_wire(<<?MAGIC:8/integer, ?W2_VER:8/integer,
            TLen:32/integer, T:TLen/binary,
            BLen:32/integer, B:BLen/binary,
            KLen:32/integer, K:KLen/binary, BinObj/binary>>) ->
    case T of
        <<>> ->
            riak_object:from_binary(B, K, BinObj);
        _ ->
            riak_object:from_binary({T, B}, K, BinObj)
    end;
from_wire(<<?MAGIC:8/integer, ?W1_VER:8/integer,
            BLen:32/integer, B:BLen/binary,
            KLen:32/integer, K:KLen/binary, BinObj/binary>>) ->
    riak_object:from_binary(B, K, BinObj);
from_wire(X) when is_binary(X) ->
    lager:error("An unknown replicaion wire format has been detected: ~p", [X]),
    {error, unknown_wire_format};
from_wire(RObj) ->
    RObj.

to_wire(w0, _B, _K, <<131,_/binary>>=Bin) ->
    Bin;
to_wire(w0, _B, _K, RObj) when not is_binary(RObj) ->
    to_wire(w0, RObj);
to_wire(w1, B, K, <<131,_/binary>>=Bin) ->
    %% no need to wrap a full old object. just use w0 format
    to_wire(w0, B, K, Bin);
to_wire(w1, B, K, <<_/binary>>=Bin) ->
    new_w1(B, K, Bin);
to_wire(w1, B, K, RObj) ->
    new_w1(B, K, riak_object:to_binary(v1, RObj));
to_wire(w2, {T,B}, K, RObj) ->
    new_w2({T,B}, K, riak_object:to_binary(v1, RObj));
to_wire(w2, B, K, RObj) ->
    new_w2({<<>>, B}, K, riak_object:to_binary(v1, RObj));
to_wire(_W, _B, _K, _RObj) ->
    {error, unsupported_wire_version}.

to_wire(Obj) ->
    to_wire(w0, unused, unused, Obj).


%% @doc BinObjs are in new riak binary object format. If the remote sink
%%      is storing older non-binary objects, then we need to downconvert
%%      the objects before sending. V is the format expected by the sink.
maybe_downconvert_binary_objs(BinObjs, SinkVer) ->
    case SinkVer of
        w1 ->
            %% great! nothing to do.
            BinObjs;
        w0 ->
            %% old sink. downconvert
            %% use a fully qualified call to make mecking of from_wire possible
            Objs = ?MODULE:from_wire(w1, BinObjs),
            to_wire(w0, Objs)
    end.

%% return the wire format supported by the peer node: w0 | w1
peer_wire_format(Peer) ->
    case riak_core_util:safe_rpc(Peer, riak_core_capability, get, [{riak_kv, object_format}]) of
        {unknown_capability,{riak_kv,object_format}} ->
            w0;
        v1 ->
            w1;
        _Other ->
            %% failed RPC call? Assume lowest format
            w0
    end.

%% @private
%% @doc Unless skipping the background manager, try to acquire the per-vnode lock.
%%      Sets our task meta-data in the lock as 'repl_fullsync', which is useful for
%%      seeing what's holding the lock via @link riak_core_background_mgr:ps/0.
-spec maybe_get_vnode_lock(SrcPartition::integer()) -> ok | {error, Reason::term()}.
maybe_get_vnode_lock(SrcPartition) ->
    case riak_core_bg_manager:use_bg_mgr(riak_repl, fullsync_use_background_manager) of
        true  ->
            Lock = ?KV_VNODE_LOCK(SrcPartition),
            case riak_core_bg_manager:get_lock(Lock, self(), [{task, repl_fullsync}]) of
                {ok, _Ref} ->
                    ok;
                max_concurrency ->
                    lager:debug("max_concurrency for lock ~p: info ~p locks ~p",
                                [SrcPartition,
                                 riak_core_bg_manager:lock_info(Lock),
                                 riak_core_bg_manager:all_locks(Lock)]),
                    Reason = {max_concurrency, Lock},
                    {error, Reason}
            end;
        false ->
            ok
    end.

%% Some eunit tests
-ifdef(TEST).

do_wire_old_format_test() ->
    %% old wire format is just term_to_binary of the riak object,
    %% so encoded should be the same sa the binary object.
    Bucket = <<"0b:foo">>,
    Key = <<"key">>,
    RObj = riak_object:new(Bucket, Key, <<"val">>),
    BObj = term_to_binary(RObj),
    %% cover to_wire(... binary-Obj)
    EncodedBinObj = to_wire(w0, Bucket, Key, BObj),
    ?assert(EncodedBinObj == BObj),
    %% cover to_wire(... non-binary-Obj)
    EncodedObj = to_wire(w0, Bucket, Key, RObj),
    ?assert(EncodedObj == BObj),
    DecodedBinObj = from_wire(EncodedBinObj),
    ?assert(DecodedBinObj == RObj),
    DecodedObj = from_wire(EncodedObj),
    ?assert(DecodedObj == RObj).

do_wire_new_format_binary_test() ->
    Bucket = <<"0b:foo">>,
    Key = <<"key">>,
    RObj = riak_object:new(Bucket, Key, <<"val">>),
    %% encode new binary form of riak object
    BObj = riak_object:to_binary(v1, RObj),
    Encoded = to_wire(w1, Bucket, Key, BObj),
    Decoded = from_wire(Encoded),
    ?assert(Decoded == RObj).

do_wire_new_format_test() ->
    Bucket = <<"0b:foo">>,
    Key = <<"key">>,
    RObj = riak_object:new(Bucket, Key, <<"val">>),
    %% encode record version of riak object
    Encoded = to_wire(w1, Bucket, Key, RObj),
    Decoded = from_wire(Encoded),
    ?assert(Decoded == RObj).

do_wire_new_format_old_object_test() ->
    Bucket = <<"0b:foo">>,
    Key = <<"key">>,
    RObj = riak_object:new(Bucket, Key, <<"val">>),
    %% encode old binary form of riak object
    BObj = riak_object:to_binary(v0, RObj),
    ?assert(BObj == term_to_binary(RObj)),
    Encoded = to_wire(w1, Bucket, Key, BObj),
    Decoded = from_wire(Encoded),
    ?assert(Decoded == RObj).

do_wire_unknown_format_test() ->
    Bucket = <<"0b:foo">>,
    Key = <<"key">>,
    RObj = riak_object:new(Bucket, Key, <<"val">>),
    Encoded = to_wire(w9, Bucket, Key, term_to_binary(RObj)),
    ?assertEqual({error, unsupported_wire_version}, Encoded),
    Decoded = from_wire(<<1, 2, 3, 4, 5, 6, 7, 8, 9, 10>>),
    ?assertEqual({error, unknown_wire_format}, Decoded).

do_wire_list_w0_test() ->
    Bucket = <<"0b:foo">>,
    Key = <<"key">>,
    RObj = riak_object:new(Bucket, Key, <<"val">>),
    Objs = [RObj, RObj, RObj],
    Encoded = to_wire(w0, Objs),
    Decoded = from_wire(w0, Encoded),
    ?assert(Decoded == Objs).

do_wire_list_w1_test() ->
    Bucket = <<"0b:foo">>,
    Key = <<"key">>,
    RObj = riak_object:new(Bucket, Key, <<"val">>),
    Objs = [RObj, RObj, RObj],
    Encoded = to_wire(w1, Objs),
    Decoded = from_wire(w1, Encoded),
    ?assert(Decoded == Objs).

do_non_loopback_interfaces_test() ->
    Addrs = [{"lo",
                [{flags,[up,loopback,running]},
                {hwaddr,[0,0,0,0,0,0]},
                {addr,{127,0,0,1}},
                {netmask,{255,0,0,0}},
                {addr,{0,0,0,0,0,0,0,1}},
                {netmask,{65535,65535,65535,65535,65535,65535,65535,65535}}]},
            {"lo0",
                [{flags,[up,loopback,running]},
                {hwaddr,[0,0,0,0,0,0]},
                {addr,{127,0,0,1}},
                {netmask,{255,0,0,0}},
                {addr,{0,0,0,0,0,0,0,1}},
                {netmask,{65535,65535,65535,65535,65535,65535,65535,65535}}]},
            {"eth0",
                [{flags,[up,broadcast,running,multicast]},
                {addr, {10, 0, 0, 99}},
                {netmask, {255, 0, 0, 0}}]}],
    Res = non_loopback_interfaces(Addrs),
    ?assertEqual(false, proplists:is_defined("lo", Res)),
    ?assertEqual(false, proplists:is_defined("lo0", Res)),
    ?assertEqual(true, proplists:is_defined("eth0", Res)).

do_wire_list_w1_bucket_type_test() ->
    Type = <<"type">>,
    Bucket = <<"0b:foo">>,
    Key = <<"key">>,
    RObj = riak_object:new({Type, Bucket}, Key, <<"val">>),
    Objs = [RObj],
    Encoded = to_wire(w2, Objs),
    Decoded = from_wire(w2, Encoded),
    ?assertEqual(Decoded, Objs).

-endif.<|MERGE_RESOLUTION|>--- conflicted
+++ resolved
@@ -887,7 +887,6 @@
     encode_obj_msg(V, {Cmd, RObj}, riak_object:type(RObj)).
 
 encode_obj_msg(V, {Cmd, RObj}, undefined) ->
-<<<<<<< HEAD
     case V of
         w0 ->
             term_to_binary({Cmd, RObj});
@@ -901,9 +900,6 @@
             BObj = riak_repl_util:to_wire(w1,RObj),
             term_to_binary({Cmd, BObj})
     end;
-=======
-    term_to_binary({Cmd, encode_obj(V, RObj)});
->>>>>>> ece54097
 encode_obj_msg(V, {Cmd, RObj}, T) ->
     BTHash = case riak_repl_bucket_type_util:property_hash(T) of
                  undefined ->
@@ -911,7 +907,6 @@
                  Hash ->
                      Hash
              end,
-<<<<<<< HEAD
     case V of
         w0 ->
             term_to_binary({Cmd, {BTHash, RObj}});
@@ -919,8 +914,6 @@
             BObj = riak_repl_util:to_wire(w1,RObj),
             term_to_binary({Cmd, {BTHash, BObj}})
     end.
-=======
-    term_to_binary({Cmd, {BTHash, encode_obj(V, RObj)}}).
 
 %% A wrapper around to_wire which leaves the object unencoded when using the w0 wire protocol.
 encode_obj(w0, RObj) ->
@@ -930,7 +923,6 @@
 
 decode_bin_obj({BTHash, BinObj}) -> {BTHash, from_wire(BinObj)};
 decode_bin_obj(BinObj) -> from_wire(BinObj).
->>>>>>> ece54097
 
 %% @doc Create binary wire formatted replication blob for riak 2.0+, complete with
 %%      possible type, bucket and key for reconstruction on the other end. BinObj should be
