%% Riak EnterpriseDS
%% Copyright (c) 2007-2011 Basho Technologies, Inc.  All Rights Reserved.
-module(riak_repl_keylist_server).

%% @doc This is the server-side component of the new fullsync strategy
%% introduced in riak 1.1. It is an improvement over the previous strategy in
%% several ways:
%%
%% * Client and server build keylist in parallel
%% * No useless merkle tree is built
%% * Differences are calculated and transmitted in batches, not all in one
%%   message
%% * Backpressure is introduced in the exchange of differences
%% * Pausing/cancelling the diff is immediate
%%
%% In addition, the client does the requesting of partition data, which makes
%% this more of a pull model as compared to the legacy strategy, which was more
%% push oriented. The new protocol is outlined below.
%%
%% When the server receives a message to begin a fullsync, it checks that all
%% nodes in the cluster support the new bloom_fold capability, and relays the
%% command to the client. If bloom_fold is not supported by all nodes, it will
%% ignore the command and check again on the next fullsync request.
%%
%% For fullsync, the client builds the partition list and instructs the server
%% to build the keylist for the first partition, while also starting off its own
%% keylist build locally. When *both* builds are complete, the client sends
%% the keylist to the server. The server does the diff and then sends *any*
%% differing keys to the client, using the realtime repl protocol. This is a
%% departure from the legacy protocol in which vector clocks were available
%% for comparison. However, worst case is we try to write stale keys, which
%% will be ignored by the put_fsm. Once all the diffs are sent (and a final
%% ack is received), the client moves onto the next partition, if any.
%%
%% Note that the new key list algorithm uses a bloom fold filter to keep the
%% keys in disk-order to speed up the key-list creation process.

-behaviour(gen_fsm).

%% API
-export([start_link/5,
        start_fullsync/1,
        cancel_fullsync/1,
        pause_fullsync/1,
        resume_fullsync/1
    ]).

%% gen_fsm
-export([init/1, 
         handle_event/3,
         handle_sync_event/4, 
         handle_info/3, 
         terminate/3, 
         code_change/4]).

%% states
-export([wait_for_partition/2,
        build_keylist/2,
        wait_keylist/2,
        diff_keylist/2,
        diff_keylist/3,
        bloom_fold/3]).

-record(state, {
        sitename,
        socket,
        transport,
        work_dir,
        client,
        kl_pid,
        kl_ref,
        kl_fn,
        kl_fh,
        their_kl_fn,
        their_kl_fh,
        partition,
        diff_pid,
        diff_ref,
        stage_start,
        partition_start,
        pool,
        vnode_gets = true,
        diff_batch_size,
<<<<<<< HEAD
        bloom
=======
        generator_paused = false,
        pending_acks = 0
>>>>>>> b30be2be
    }).

-define(ACKS_IN_FLIGHT,2).

start_link(SiteName, Transport, Socket, WorkDir, Client) ->
    gen_fsm:start_link(?MODULE, [SiteName, Transport, Socket, WorkDir, Client], []).

start_fullsync(Pid) ->
    Pid ! start_fullsync.

cancel_fullsync(Pid) ->
    gen_fsm:send_event(Pid, cancel_fullsync).

pause_fullsync(Pid) ->
    gen_fsm:send_event(Pid, pause_fullsync).

resume_fullsync(Pid) ->
    gen_fsm:send_event(Pid, resume_fullsync).


init([SiteName, Transport, Socket, WorkDir, Client]) ->
    MinPool = app_helper:get_env(riak_repl, min_get_workers, 5),
    MaxPool = app_helper:get_env(riak_repl, max_get_workers, 100),
    VnodeGets = app_helper:get_env(riak_repl, vnode_gets, true),
    DiffBatchSize = app_helper:get_env(riak_repl, diff_batch_size, 100),
    {ok, Pid} = poolboy:start_link([{worker_module, riak_repl_fullsync_worker},
            {worker_args, []},
            {size, MinPool}, {max_overflow, MaxPool}]),
    State = #state{sitename=SiteName, socket=Socket, transport=Transport,
        work_dir=WorkDir, client=Client, pool=Pid, vnode_gets=VnodeGets,
        diff_batch_size=DiffBatchSize},
    riak_repl_util:schedule_fullsync(),
    {ok, wait_for_partition, State}.

%% Request to start or resume Full Sync
wait_for_partition(Command, State)
        when Command == start_fullsync; Command == resume_fullsync ->
    %% check capability of all nodes for bloom fold ability. Since we are the leader,
    %% the fact that we have this new code means we can choose to do a full-sync iff
    %% all nodes have been upgraded to use bloom.
    case riak_core_capability:get({riak_repl, bloom_fold}, false) of
        true ->
            %% All nodes support bloom, yay.
            %% annoyingly the server is the one that triggers the fullsync in the old
            %% protocol, so we'll just send it on to the client.
            riak_repl_tcp_server:send(State#state.transport, State#state.socket, Command);
        false ->
            %% Not all of the nodes support bloom fold, so we can't start yet.
            %% we'll stay in the same state and just wait for the next request
            %% to check again.
            lager:warning("Full-sync with site ~p skipped because some node(s) are not upgraded to support bloom_fold.",
                          [State#state.sitename]),
            ok
    end,
    {next_state, wait_for_partition, State};
%% Full sync has completed
wait_for_partition(fullsync_complete, State) ->
    lager:info("Full-sync with site ~p completed", [State#state.sitename]),
    riak_repl_stats:server_fullsyncs(),
    riak_repl_util:schedule_fullsync(),
    {next_state, wait_for_partition, State};
%% Start full-sync of a partition
%% @plu server <- client: {partition,P}
wait_for_partition({partition, Partition}, State = #state{work_dir=WorkDir}) ->
    lager:info("Full-sync with site ~p; doing fullsync for ~p",
        [State#state.sitename, Partition]),
<<<<<<< HEAD

    lager:info("Full-sync with site ~p; building keylist for ~p",
        [State#state.sitename, Partition]),
    %% client wants keylist for this partition. Start a "build" of the keylist.
    TheirKeyListFn = riak_repl_util:keylist_filename(WorkDir, Partition, theirs),
    KeyListFn = riak_repl_util:keylist_filename(WorkDir, Partition, ours),
    {ok, KeyListPid} = riak_repl_fullsync_helper:start_link(self()),
    {ok, KeyListRef} = riak_repl_fullsync_helper:make_keylist(KeyListPid,
                                                                 Partition,
                                                                 KeyListFn),
    {next_state, build_keylist, State#state{kl_pid=KeyListPid,
            kl_ref=KeyListRef, kl_fn=KeyListFn,
            partition=Partition, partition_start=now(), stage_start=now(),
            their_kl_fn=TheirKeyListFn, their_kl_fh=undefined}};
%% Unknown event (ignored)
=======
    gen_fsm:send_event(self(), continue),
    {next_state, build_keylist, State#state{partition=Partition,
                                            partition_start=now(), stage_start=now(),
                                            pending_acks=0, generator_paused=false}};
>>>>>>> b30be2be
wait_for_partition(Event, State) ->
    lager:debug("Full-sync with site ~p; ignoring event ~p",
        [State#state.sitename, Event]),
    {next_state, wait_for_partition, State}.

%% Request to cancel or pause replication
build_keylist(Command, #state{kl_pid=Pid} = State)
        when Command == cancel_fullsync; Command == pause_fullsync ->
    %% kill the worker
    riak_repl_fullsync_helper:stop(Pid),
    riak_repl_tcp_server:send(State#state.transport, State#state.socket, Command),
    file:delete(State#state.kl_fn),
    log_stop(Command, State),
    {next_state, wait_for_partition, State};
<<<<<<< HEAD
%% Helper has sorted and written keylist to a file
%% @plu server <- s:key-lister: keylist_built
build_keylist({Ref, keylist_built, Size}, State=#state{kl_ref=Ref, socket=Socket,
=======
build_keylist(continue, #state{partition=Partition, work_dir=WorkDir} = State) ->
    lager:info("Full-sync with site ~p; building keylist for ~p",
        [State#state.sitename, Partition]),
    %% client wants keylist for this partition
    TheirKeyListFn = riak_repl_util:keylist_filename(WorkDir, Partition, theirs),
    KeyListFn = riak_repl_util:keylist_filename(WorkDir, Partition, ours),
    {ok, KeyListPid} = riak_repl_fullsync_helper:start_link(self()),
    {ok, KeyListRef} = riak_repl_fullsync_helper:make_keylist(KeyListPid,
                                                                 Partition,
                                                                 KeyListFn),
    {next_state, build_keylist, State#state{kl_pid=KeyListPid,
            kl_ref=KeyListRef, kl_fn=KeyListFn,
            their_kl_fn=TheirKeyListFn, their_kl_fh=undefined}};
build_keylist({Ref, keylist_built}, State=#state{kl_ref=Ref, socket=Socket,
>>>>>>> b30be2be
    transport=Transport, partition=Partition}) ->
    lager:info("Full-sync with site ~p; built keylist for ~p (built in ~p secs)",
        [State#state.sitename, Partition,
            riak_repl_util:elapsed_secs(State#state.stage_start)]),
    %% @plu server -> client: {kl_exchange, P}
    riak_repl_tcp_server:send(Transport, Socket, {kl_exchange, Partition}),
    {ok, Bloom} = ebloom:new(Size, 0.01, random:uniform(1000)),
    {next_state, wait_keylist, State#state{stage_start=now(), bloom=Bloom}};
%% Error
build_keylist({Ref, {error, Reason}}, #state{transport=Transport,
        socket=Socket, kl_ref=Ref} = State) ->
    lager:warning("Full-sync with site ~p; skipping partition ~p because of error ~p",
        [State#state.sitename, State#state.partition, Reason]),
    riak_repl_tcp_server:send(Transport, Socket, {skip_partition, State#state.partition}),
    {next_state, wait_for_partition, State};
%% Request to skip specified partition
build_keylist({skip_partition, Partition}, #state{partition=Partition,
        kl_pid=Pid} = State) ->
    lager:warning("Full-sync with site ~p; skipping partition ~p as requested by client",
        [State#state.sitename, Partition]),
    catch(riak_repl_fullsync_helper:stop(Pid)),
    {next_state, wait_for_partition, State}.

wait_keylist(Command, #state{their_kl_fh=FH} = State)
        when Command == pause_fullsync; Command == cancel_fullsync ->
    case FH of
        undefined ->
            ok;
        _ ->
            %% close and delete the keylist file
            file:close(FH),
            file:delete(State#state.their_kl_fn),
            file:delete(State#state.kl_fn)
    end,
    riak_repl_tcp_server:send(State#state.transport, State#state.socket, Command),
    log_stop(Command, State),
    {next_state, wait_for_partition, State};
wait_keylist(kl_wait, State) ->
    %% ack the keylist chunks we've received so far
    %% @plu    server -> client: kl_ack
    riak_repl_tcp_server:send(State#state.transport, State#state.socket, kl_ack),
    {next_state, wait_keylist, State};
%% I have recieved a chunk of the keylist
wait_keylist({kl_hunk, Hunk}, #state{their_kl_fh=FH0} = State) ->
    FH = case FH0 of
        undefined ->
            {ok, F} = file:open(State#state.their_kl_fn, [write, raw, binary,
                    delayed_write]),
            F;
        _ ->
            FH0
    end,
    file:write(FH, Hunk),
    {next_state, wait_keylist, State#state{their_kl_fh=FH}};
%% the client has finished sending the keylist
wait_keylist(kl_eof, #state{their_kl_fh=FH} = State) ->
    case FH of
        undefined ->
            %% client has a blank vnode, write a blank file
            file:write_file(State#state.their_kl_fn, <<>>),
            ok;
        _ ->
            file:sync(FH),
            file:close(FH),
            ok
    end,
    lager:info("Full-sync with site ~p; received keylist for ~p (received in ~p secs)",
        [State#state.sitename, State#state.partition,
            riak_repl_util:elapsed_secs(State#state.stage_start)]),
    lager:info("Full-sync with site ~p; calculating differences for ~p",
        [State#state.sitename, State#state.partition]),
    {ok, Pid} = riak_repl_fullsync_helper:start_link(self()),
<<<<<<< HEAD
    %% generate differences in batches of <configurable>, to add some backpressure
=======
    %% generate differences in ACKS_IN_FLIGHT batches of diff_batch_size/ACKS_IN_FLIGHT,
    %% to add some backpressure, while keeping the pipeline full (as long as the
    %% client continues to reply diff_ack).
    lager:info("Full-sync for ~p using ~p windows of batch_size ~p",
               [State#state.partition, ?ACKS_IN_FLIGHT, State#state.diff_batch_size div ?ACKS_IN_FLIGHT]),
>>>>>>> b30be2be
    {ok, Ref} = riak_repl_fullsync_helper:diff_stream(Pid, State#state.partition,
        State#state.kl_fn, State#state.their_kl_fn,
        State#state.diff_batch_size div ?ACKS_IN_FLIGHT),
    {next_state, diff_keylist, State#state{diff_ref=Ref, diff_pid=Pid,
            stage_start=now()}};
wait_keylist({skip_partition, Partition}, #state{partition=Partition} = State) ->
    lager:warning("Full-sync with site ~p; skipping partition ~p as requested by client",
        [State#state.sitename, Partition]),
    {next_state, wait_for_partition, State}.

%% Pause or Cancel
diff_keylist(Command, #state{diff_pid=Pid} = State)
        when Command == pause_fullsync; Command == cancel_fullsync ->
    riak_repl_fullsync_helper:stop(Pid),
    riak_repl_tcp_server:send(State#state.transport, State#state.socket, Command),
    log_stop(Command, State),
    {next_state, wait_for_partition, State};
%% Called by Helper when hashed keys are different
diff_keylist({Ref, {merkle_diff, {{B, K}, _VClock}}}, #state{diff_ref=Ref, bloom=Bloom} = State) ->
    ebloom:insert(Bloom, <<B/binary, K/binary>>),
    {next_state, diff_keylist, State};
%% Called by Helper when there are no replies and Helper is paused.
diff_keylist({Ref, diff_paused}, #state{socket=Socket, transport=Transport,
<<<<<<< HEAD
        partition=Partition, diff_ref=Ref} = State) ->
    %% We've sent all the diffs in this batch. Send a diff_ack to the client.
    %% will send us a diff_ack back 
    riak_repl_tcp_server:send(Transport, Socket, {diff_ack, Partition}),
    %% wait in diff_keylist for the client to send us a diff_ack, when it's written
    %% it's differences to disk.
    {next_state, diff_keylist, State};
<<<<<<< HEAD
=======
%% Sent by the client when it's ready for more differences.
diff_keylist({diff_ack, Partition}, #state{partition=Partition, diff_ref=Ref} = State) ->
    %% client has processed last batch of differences, generate some more
    State#state.diff_pid ! {Ref, diff_resume},
    {next_state, diff_keylist, State};
%% Sent by the Worker function after the bloom_fold exchanges a partition's worth of diffs
%% with the client; see diff_keylist({Ref, diff_done}, ...) below.
%% @plu server <- s:helper : diff_exchanged
>>>>>>> in-progress changes for adding client handshake back to bloom_fold
diff_keylist({Ref, diff_exchanged}, #state{diff_ref=Ref, partition=Partition} = State) ->
    %% Tell client that we're done with differences for this partition.
=======
        partition=Partition, diff_ref=Ref, pending_acks=PendingAcks0} = State) ->
    %% request ack from client
    riak_repl_tcp_server:send(Transport, Socket, {diff_ack, Partition}),
    PendingAcks = PendingAcks0+1,
    %% If we have already received the ack for the previous batch, we immediately
    %% resume the generator, otherwise we wait for the ack from the client. We'll
    %% have at most ACKS_IN_FLIGHT windows of differences in flight.
    WorkerPaused = case PendingAcks < ?ACKS_IN_FLIGHT of
                       true ->
                           %% another batch can be sent immediately
                           State#state.diff_pid ! {Ref, diff_resume},
                           false;
                       false ->
                           %% already ACKS_IN_FLIGHT batches out. Don't resume yet.
                           true
                   end,
    {next_state, diff_keylist, State#state{pending_acks=PendingAcks, generator_paused=WorkerPaused}};
diff_keylist({diff_ack, Partition}, #state{partition=Partition, diff_ref=Ref,
                                           socket=Socket, transport=Transport,
                                           generator_paused=WorkerPaused,
                                           pending_acks=PendingAcks0} = State) ->
    %% That's one less "pending" ack from the client. Tell client to keep going.
    PendingAcks = PendingAcks0-1,
    %% If the generator was paused, resume it. That would happen if there are already
    %% ACKS_IN_FLIGHT batches in flight. Better to check "paused" state than guess by
    %% pending acks count.
    case WorkerPaused of
        true ->
            State#state.diff_pid ! {Ref, diff_resume};
        false ->
            ok
    end,
    {next_state, diff_keylist, State#state{pending_acks=PendingAcks,generator_paused=false}};
diff_keylist({Ref, diff_done}, #state{diff_ref=Ref} = State) ->
    lager:info("Full-sync with site ~p; differences exchanged for partition ~p (done in ~p secs)",
        [State#state.sitename, State#state.partition,
            riak_repl_util:elapsed_secs(State#state.stage_start)]),
    lager:info("Full-sync with site ~p; fullsync for ~p complete (completed in ~p secs)",
        [State#state.sitename, State#state.partition,
            riak_repl_util:elapsed_secs(State#state.partition_start)]),
>>>>>>> b30be2be
    riak_repl_tcp_server:send(State#state.transport, State#state.socket, diff_done),
    lager:info("Full-sync with site ~p; differences exchanged for partition ~p (done in ~p secs)",
               [State#state.sitename, State#state.partition,
                riak_repl_util:elapsed_secs(State#state.stage_start)]),
    %% Wait for another partition.
    {next_state, wait_for_partition, State};
%% Sent by the fullsync_helper "streaming" difference generator when it's done.
%% @plu server <- s:helper : diff_done
diff_keylist({Ref, diff_done}, #state{diff_ref=Ref, partition=Partition, bloom=Bloom} = State) ->
    lager:info("Full-sync with site ~p; fullsync difference generator for ~p complete (completed in ~p secs)",
               [State#state.sitename, State#state.partition,
                riak_repl_util:elapsed_secs(State#state.partition_start)]),
    {ok, Ring} = riak_core_ring_manager:get_my_ring(),
    OwnerNode = riak_core_ring:index_owner(Ring, Partition),

    Self = self(),
    Worker = fun() ->
            riak_kv_vnode:fold({Partition,OwnerNode},
                fun ?MODULE:bloom_fold/3, {Self,
                    {serialized, ebloom:serialize(Bloom)},
                    State#state.client, State#state.transport,
                    State#state.socket}),
            gen_fsm:send_event(Self, {Ref, diff_exchanged}),
            ok
    end,
    FolderPid = spawn_link(Worker),

    {next_state, diff_keylist, State}.

diff_keylist({diff_obj, RObj}, _From, #state{client=Client, transport=Transport,
        socket=Socket} = State) ->
    case riak_repl_util:repl_helper_send(RObj, Client) of
        cancel ->
            skipped;
        Objects when is_list(Objects) ->
            [riak_repl_tcp_server:send(Transport, Socket, {fs_diff_obj, O}) || O <- Objects],
            riak_repl_tcp_server:send(Transport, Socket, {fs_diff_obj, RObj})
    end,
    {reply, ok, diff_keylist, State}.

%% gen_fsm callbacks

handle_event(_Event, StateName, State) ->
    lager:debug("Full-sync with site ~p; ignoring ~p", [State#state.sitename, _Event]),
    {next_state, StateName, State}.

handle_sync_event(status, _From, StateName, State) ->
    Res = [{state, StateName}] ++
    case StateName of
        wait_for_partition ->
            [];
        _ ->
            [
                {fullsync, State#state.partition},
                {partition_start,
                    riak_repl_util:elapsed_secs(State#state.partition_start)},
                {stage_start,
                    riak_repl_util:elapsed_secs(State#state.stage_start)},
                {get_pool_size,
                    length(gen_fsm:sync_send_all_state_event(State#state.pool,
                            get_all_workers, infinity))}
            ]
    end,
    {reply, Res, StateName, State};
handle_sync_event(stop,_F,_StateName,State) ->
    {stop, normal, ok, State};
handle_sync_event(_Event,_F,StateName,State) ->
    lager:debug("Fullsync with site ~p; ignoring ~p", [State#state.sitename,_Event]),
    {reply, ok, StateName, State}.

handle_info(start_fullsync, wait_for_partition, State) ->
    gen_fsm:send_event(self(), start_fullsync),
    {next_state, wait_for_partition, State};
handle_info(_I, StateName, State) ->
    lager:info("Full-sync with site ~p; ignoring ~p", [State#state.sitename, _I]),
    {next_state, StateName, State}.

terminate(_Reason, _StateName, State) -> 
    %% Clean up the working directory on crash/exit
    Cmd = lists:flatten(io_lib:format("rm -rf ~s", [State#state.work_dir])),
    os:cmd(Cmd),
    poolboy:stop(State#state.pool).

code_change(_OldVsn, StateName, State, _Extra) ->
    {ok, StateName, State}.

%% internal funtions

log_stop(Command, State) ->
    lager:info("Full-sync with site ~p; ~s at partition ~p (after ~p secs)",
        [State#state.sitename, command_verb(Command), State#state.partition,
            riak_repl_util:elapsed_secs(State#state.partition_start)]).

command_verb(cancel_fullsync) ->
    "cancelled";
command_verb(pause_fullsync) ->
    "paused".

bloom_fold(BK, V, {MPid, {serialized, SBloom}, Client, Transport, Socket}) ->
    {ok, Bloom} = ebloom:deserialize(SBloom),
    bloom_fold(BK, V, {MPid, Bloom, Client, Transport, Socket});
bloom_fold({B, K}, V, {MPid, Bloom, Client, Transport, Socket} = Acc) ->
    case ebloom:contains(Bloom, <<B/binary, K/binary>>) of
        true ->
            RObj = binary_to_term(V),
            gen_fsm:sync_send_event(MPid, {diff_obj, RObj}, infinity);
        false ->
            ok
    end,
    Acc.<|MERGE_RESOLUTION|>--- conflicted
+++ resolved
@@ -58,7 +58,8 @@
         build_keylist/2,
         wait_keylist/2,
         diff_keylist/2,
-        diff_keylist/3,
+        diff_bloom/2,
+        diff_bloom/3,
         bloom_fold/3]).
 
 -record(state, {
@@ -81,15 +82,15 @@
         pool,
         vnode_gets = true,
         diff_batch_size,
-<<<<<<< HEAD
-        bloom
-=======
+        bloom,
+        bloom_pid,
+        num_diffs,
         generator_paused = false,
         pending_acks = 0
->>>>>>> b30be2be
     }).
 
 -define(ACKS_IN_FLIGHT,2).
+-define(KEY_LIST_THRESHOLD,(10 * 1024)).
 
 start_link(SiteName, Transport, Socket, WorkDir, Client) ->
     gen_fsm:start_link(?MODULE, [SiteName, Transport, Socket, WorkDir, Client], []).
@@ -106,6 +107,8 @@
 resume_fullsync(Pid) ->
     gen_fsm:send_event(Pid, resume_fullsync).
 
+stop(Pid) ->
+    gen_server2:call(Pid, stop, infinity).
 
 init([SiteName, Transport, Socket, WorkDir, Client]) ->
     MinPool = app_helper:get_env(riak_repl, min_get_workers, 5),
@@ -153,28 +156,11 @@
 wait_for_partition({partition, Partition}, State = #state{work_dir=WorkDir}) ->
     lager:info("Full-sync with site ~p; doing fullsync for ~p",
         [State#state.sitename, Partition]),
-<<<<<<< HEAD
-
-    lager:info("Full-sync with site ~p; building keylist for ~p",
-        [State#state.sitename, Partition]),
-    %% client wants keylist for this partition. Start a "build" of the keylist.
-    TheirKeyListFn = riak_repl_util:keylist_filename(WorkDir, Partition, theirs),
-    KeyListFn = riak_repl_util:keylist_filename(WorkDir, Partition, ours),
-    {ok, KeyListPid} = riak_repl_fullsync_helper:start_link(self()),
-    {ok, KeyListRef} = riak_repl_fullsync_helper:make_keylist(KeyListPid,
-                                                                 Partition,
-                                                                 KeyListFn),
-    {next_state, build_keylist, State#state{kl_pid=KeyListPid,
-            kl_ref=KeyListRef, kl_fn=KeyListFn,
-            partition=Partition, partition_start=now(), stage_start=now(),
-            their_kl_fn=TheirKeyListFn, their_kl_fh=undefined}};
-%% Unknown event (ignored)
-=======
     gen_fsm:send_event(self(), continue),
     {next_state, build_keylist, State#state{partition=Partition,
                                             partition_start=now(), stage_start=now(),
                                             pending_acks=0, generator_paused=false}};
->>>>>>> b30be2be
+%% Unknown event (ignored)
 wait_for_partition(Event, State) ->
     lager:debug("Full-sync with site ~p; ignoring event ~p",
         [State#state.sitename, Event]),
@@ -189,11 +175,6 @@
     file:delete(State#state.kl_fn),
     log_stop(Command, State),
     {next_state, wait_for_partition, State};
-<<<<<<< HEAD
-%% Helper has sorted and written keylist to a file
-%% @plu server <- s:key-lister: keylist_built
-build_keylist({Ref, keylist_built, Size}, State=#state{kl_ref=Ref, socket=Socket,
-=======
 build_keylist(continue, #state{partition=Partition, work_dir=WorkDir} = State) ->
     lager:info("Full-sync with site ~p; building keylist for ~p",
         [State#state.sitename, Partition]),
@@ -207,16 +188,17 @@
     {next_state, build_keylist, State#state{kl_pid=KeyListPid,
             kl_ref=KeyListRef, kl_fn=KeyListFn,
             their_kl_fn=TheirKeyListFn, their_kl_fh=undefined}};
-build_keylist({Ref, keylist_built}, State=#state{kl_ref=Ref, socket=Socket,
->>>>>>> b30be2be
-    transport=Transport, partition=Partition}) ->
+%% Helper has sorted and written keylist to a file
+%% @plu server <- s:key-lister: keylist_built
+build_keylist({Ref, keylist_built, Size},
+              State=#state{kl_ref=Ref, socket=Socket, transport=Transport, partition=Partition}) ->
     lager:info("Full-sync with site ~p; built keylist for ~p (built in ~p secs)",
         [State#state.sitename, Partition,
-            riak_repl_util:elapsed_secs(State#state.stage_start)]),
+         riak_repl_util:elapsed_secs(State#state.stage_start)]),
     %% @plu server -> client: {kl_exchange, P}
     riak_repl_tcp_server:send(Transport, Socket, {kl_exchange, Partition}),
     {ok, Bloom} = ebloom:new(Size, 0.01, random:uniform(1000)),
-    {next_state, wait_keylist, State#state{stage_start=now(), bloom=Bloom}};
+    {next_state, wait_keylist, State#state{stage_start=now(), bloom=Bloom, num_diffs=Size}};
 %% Error
 build_keylist({Ref, {error, Reason}}, #state{transport=Transport,
         socket=Socket, kl_ref=Ref} = State) ->
@@ -264,7 +246,7 @@
     file:write(FH, Hunk),
     {next_state, wait_keylist, State#state{their_kl_fh=FH}};
 %% the client has finished sending the keylist
-wait_keylist(kl_eof, #state{their_kl_fh=FH} = State) ->
+wait_keylist(kl_eof, #state{their_kl_fh=FH, num_diffs=NumDiffs} = State) ->
     case FH of
         undefined ->
             %% client has a blank vnode, write a blank file
@@ -281,60 +263,60 @@
     lager:info("Full-sync with site ~p; calculating differences for ~p",
         [State#state.sitename, State#state.partition]),
     {ok, Pid} = riak_repl_fullsync_helper:start_link(self()),
-<<<<<<< HEAD
-    %% generate differences in batches of <configurable>, to add some backpressure
-=======
-    %% generate differences in ACKS_IN_FLIGHT batches of diff_batch_size/ACKS_IN_FLIGHT,
-    %% to add some backpressure, while keeping the pipeline full (as long as the
-    %% client continues to reply diff_ack).
-    lager:info("Full-sync for ~p using ~p windows of batch_size ~p",
-               [State#state.partition, ?ACKS_IN_FLIGHT, State#state.diff_batch_size div ?ACKS_IN_FLIGHT]),
->>>>>>> b30be2be
+    %% difference generator's window size...
+    DiffSize = case NumDiffs > ?KEY_LIST_THRESHOLD of
+                   false ->
+                       %% generate differences in ACKS_IN_FLIGHT batches of
+                       %% diff_batch_size/ACKS_IN_FLIGHT to add some backpressure,
+                       %% while keeping the pipeline full (as long as the
+                       %% client continues to reply diff_ack).
+                       State#state.diff_batch_size div ?ACKS_IN_FLIGHT;
+                   true ->
+                       0 %% indicates never to pause difference generator
+               end,
     {ok, Ref} = riak_repl_fullsync_helper:diff_stream(Pid, State#state.partition,
-        State#state.kl_fn, State#state.their_kl_fn,
-        State#state.diff_batch_size div ?ACKS_IN_FLIGHT),
-    {next_state, diff_keylist, State#state{diff_ref=Ref, diff_pid=Pid,
-            stage_start=now()}};
+                                                      State#state.kl_fn,
+                                                      State#state.their_kl_fn,
+                                                      DiffSize),
+    %% Use bloom fold unless the number of keys is small, which would just be slower
+    %% because we'd have to fold over a giant key space for a small number of things.
+    NextState = case NumDiffs > ?KEY_LIST_THRESHOLD of
+                    false ->
+                        diff_keylist;
+                    true ->
+                        diff_bloom
+                end,
+    {next_state, NextState, State#state{diff_ref=Ref, diff_pid=Pid, stage_start=now()}};
 wait_keylist({skip_partition, Partition}, #state{partition=Partition} = State) ->
     lager:warning("Full-sync with site ~p; skipping partition ~p as requested by client",
         [State#state.sitename, Partition]),
     {next_state, wait_for_partition, State}.
 
-%% Pause or Cancel
+%% ----------------------------------- non bloom-fold -----------------------
+%% diff_keylist states
+
 diff_keylist(Command, #state{diff_pid=Pid} = State)
         when Command == pause_fullsync; Command == cancel_fullsync ->
     riak_repl_fullsync_helper:stop(Pid),
     riak_repl_tcp_server:send(State#state.transport, State#state.socket, Command),
     log_stop(Command, State),
     {next_state, wait_for_partition, State};
-%% Called by Helper when hashed keys are different
-diff_keylist({Ref, {merkle_diff, {{B, K}, _VClock}}}, #state{diff_ref=Ref, bloom=Bloom} = State) ->
-    ebloom:insert(Bloom, <<B/binary, K/binary>>),
+%% @plu server <-- diff_stream : merkle_diff
+diff_keylist({Ref, {merkle_diff, {{B, K}, _VClock}}}, #state{
+        transport=Transport, socket=Socket, diff_ref=Ref, pool=Pool} = State) ->
+    Worker = poolboy:checkout(Pool, true, infinity),
+    case State#state.vnode_gets of
+        true ->
+            %% do a direct get against the vnode, not a regular riak client
+            %% get().
+            ok = riak_repl_fullsync_worker:do_get(Worker, B, K, Transport, Socket, Pool,
+                State#state.partition);
+        _ ->
+            ok = riak_repl_fullsync_worker:do_get(Worker, B, K, Transport, Socket, Pool)
+    end,
     {next_state, diff_keylist, State};
-%% Called by Helper when there are no replies and Helper is paused.
+%% @plu server <-- key-lister: diff_paused
 diff_keylist({Ref, diff_paused}, #state{socket=Socket, transport=Transport,
-<<<<<<< HEAD
-        partition=Partition, diff_ref=Ref} = State) ->
-    %% We've sent all the diffs in this batch. Send a diff_ack to the client.
-    %% will send us a diff_ack back 
-    riak_repl_tcp_server:send(Transport, Socket, {diff_ack, Partition}),
-    %% wait in diff_keylist for the client to send us a diff_ack, when it's written
-    %% it's differences to disk.
-    {next_state, diff_keylist, State};
-<<<<<<< HEAD
-=======
-%% Sent by the client when it's ready for more differences.
-diff_keylist({diff_ack, Partition}, #state{partition=Partition, diff_ref=Ref} = State) ->
-    %% client has processed last batch of differences, generate some more
-    State#state.diff_pid ! {Ref, diff_resume},
-    {next_state, diff_keylist, State};
-%% Sent by the Worker function after the bloom_fold exchanges a partition's worth of diffs
-%% with the client; see diff_keylist({Ref, diff_done}, ...) below.
-%% @plu server <- s:helper : diff_exchanged
->>>>>>> in-progress changes for adding client handshake back to bloom_fold
-diff_keylist({Ref, diff_exchanged}, #state{diff_ref=Ref, partition=Partition} = State) ->
-    %% Tell client that we're done with differences for this partition.
-=======
         partition=Partition, diff_ref=Ref, pending_acks=PendingAcks0} = State) ->
     %% request ack from client
     riak_repl_tcp_server:send(Transport, Socket, {diff_ack, Partition}),
@@ -351,7 +333,9 @@
                            %% already ACKS_IN_FLIGHT batches out. Don't resume yet.
                            true
                    end,
-    {next_state, diff_keylist, State#state{pending_acks=PendingAcks, generator_paused=WorkerPaused}};
+    {next_state, diff_keylist, State#state{pending_acks=PendingAcks,
+                                           generator_paused=WorkerPaused}};
+%% @plu server <-- client: diff_ack
 diff_keylist({diff_ack, Partition}, #state{partition=Partition, diff_ref=Ref,
                                            socket=Socket, transport=Transport,
                                            generator_paused=WorkerPaused,
@@ -375,16 +359,29 @@
     lager:info("Full-sync with site ~p; fullsync for ~p complete (completed in ~p secs)",
         [State#state.sitename, State#state.partition,
             riak_repl_util:elapsed_secs(State#state.partition_start)]),
->>>>>>> b30be2be
     riak_repl_tcp_server:send(State#state.transport, State#state.socket, diff_done),
-    lager:info("Full-sync with site ~p; differences exchanged for partition ~p (done in ~p secs)",
-               [State#state.sitename, State#state.partition,
-                riak_repl_util:elapsed_secs(State#state.stage_start)]),
-    %% Wait for another partition.
-    {next_state, wait_for_partition, State};
+    {next_state, wait_for_partition, State}.
+
+%% ----------------------------------- bloom-fold ---------------------------
+%% diff_bloom states
+
+%% Pause or Cancel
+diff_bloom(Command, #state{diff_pid=Pid} = State)
+        when Command == pause_fullsync; Command == cancel_fullsync ->
+    ?MODULE:stop(Pid),
+    riak_repl_tcp_server:send(State#state.transport, State#state.socket, Command),
+    log_stop(Command, State),
+    {next_state, wait_for_partition, State};
+
+%% Sent by streaming difference generator when hashed keys are different.
+%% @plu server <- s:helper : merke_diff
+diff_bloom({Ref, {merkle_diff, {{B, K}, _VClock}}}, #state{diff_ref=Ref, bloom=Bloom} = State) ->
+    ebloom:insert(Bloom, <<B/binary, K/binary>>),
+    {next_state, diff_keylist, State};
+
 %% Sent by the fullsync_helper "streaming" difference generator when it's done.
 %% @plu server <- s:helper : diff_done
-diff_keylist({Ref, diff_done}, #state{diff_ref=Ref, partition=Partition, bloom=Bloom} = State) ->
+diff_bloom({Ref, diff_done}, #state{diff_ref=Ref, partition=Partition, bloom=Bloom} = State) ->
     lager:info("Full-sync with site ~p; fullsync difference generator for ~p complete (completed in ~p secs)",
                [State#state.sitename, State#state.partition,
                 riak_repl_util:elapsed_secs(State#state.partition_start)]),
@@ -402,15 +399,71 @@
             ok
     end,
     FolderPid = spawn_link(Worker),
-
-    {next_state, diff_keylist, State}.
-
-diff_keylist({diff_obj, RObj}, _From, #state{client=Client, transport=Transport,
-        socket=Socket} = State) ->
+    {next_state, diff_keylist, State#state{bloom_pid=FolderPid}};
+
+%% Sent by bloom_folder after a window of diffs have been sent and it paused itself.
+%% @plu server <-- bloom_fold: bloom_paused
+diff_bloom({Ref, bloom_paused}, #state{socket=Socket, transport=Transport,
+        partition=Partition, diff_ref=Ref, pending_acks=PendingAcks0} = State) ->
+    %% request ack from client
+    riak_repl_tcp_server:send(Transport, Socket, {diff_ack, Partition}),
+    PendingAcks = PendingAcks0+1,
+    %% If we have already received the ack for the previous batch, we immediately
+    %% resume the generator, otherwise we wait for the ack from the client. We'll
+    %% have at most ACKS_IN_FLIGHT windows of differences in flight.
+    WorkerPaused = case PendingAcks < ?ACKS_IN_FLIGHT of
+                       true ->
+                           %% another batch can be sent immediately
+                           State#state.bloom_pid ! {Ref, bloom_resume},
+                           false;
+                       false ->
+                           %% already ACKS_IN_FLIGHT batches out. Don't resume yet.
+                           true
+                   end,
+    {next_state, diff_keylist, State#state{pending_acks=PendingAcks,
+                                           generator_paused=WorkerPaused}};
+
+%% @plu server <-- client : diff_ack 'when ready for more
+diff_bloom({diff_ack, Partition}, #state{partition=Partition, diff_ref=Ref,
+                                         socket=Socket, transport=Transport,
+                                         generator_paused=WorkerPaused,
+                                         pending_acks=PendingAcks0} = State) ->
+    %% That's one less "pending" ack from the client. Tell client to keep going.
+    PendingAcks = PendingAcks0-1,
+    %% If the generator was paused, resume it. That would happen if there are already
+    %% ACKS_IN_FLIGHT batches in flight. Better to check "paused" state than guess by
+    %% pending acks count.
+    case WorkerPaused of
+        true ->
+            State#state.bloom_pid ! {Ref, bloom_resume};
+        false ->
+            ok
+    end,
+    {next_state, diff_keylist, State#state{pending_acks=PendingAcks,generator_paused=false}};
+
+%% Sent by the Worker function after the bloom_fold exchanges a partition's worth of diffs
+%% with the client; see diff_keylist({Ref, diff_done}, ...) below.
+%% @plu server <- bloom_fold : diff_exchanged 'all done
+diff_bloom({Ref, diff_exchanged}, #state{diff_ref=Ref, partition=Partition} = State) ->
+    %% Tell client that we're done with differences for this partition.
+    riak_repl_tcp_server:send(State#state.transport, State#state.socket, diff_done),
+    lager:info("Full-sync with site ~p; differences exchanged for partition ~p (done in ~p secs)",
+               [State#state.sitename, State#state.partition,
+                riak_repl_util:elapsed_secs(State#state.stage_start)]),
+    %% Wait for another partition.
+    {next_state, wait_for_partition, State}.
+
+%% end of bloom states
+%% --------------------------------------------------------------------------
+
+%% server <- bloom_fold : diff_obj 'recv a diff object from bloom folder
+diff_bloom({diff_obj, RObj}, _From, #state{client=Client, transport=Transport,
+                                           socket=Socket} = State) ->
     case riak_repl_util:repl_helper_send(RObj, Client) of
         cancel ->
             skipped;
         Objects when is_list(Objects) ->
+            %% server -> client : fs_diff_obj
             [riak_repl_tcp_server:send(Transport, Socket, {fs_diff_obj, O}) || O <- Objects],
             riak_repl_tcp_server:send(Transport, Socket, {fs_diff_obj, RObj})
     end,
@@ -474,15 +527,27 @@
 command_verb(pause_fullsync) ->
     "paused".
 
-bloom_fold(BK, V, {MPid, {serialized, SBloom}, Client, Transport, Socket}) ->
+bloom_fold(BK, V, {MPid, {serialized, SBloom}, Client, Transport, Socket, NSent, WinSz}) ->
     {ok, Bloom} = ebloom:deserialize(SBloom),
-    bloom_fold(BK, V, {MPid, Bloom, Client, Transport, Socket});
-bloom_fold({B, K}, V, {MPid, Bloom, Client, Transport, Socket} = Acc) ->
-    case ebloom:contains(Bloom, <<B/binary, K/binary>>) of
-        true ->
-            RObj = binary_to_term(V),
-            gen_fsm:sync_send_event(MPid, {diff_obj, RObj}, infinity);
-        false ->
-            ok
-    end,
-    Acc.+    bloom_fold(BK, V, {MPid, Bloom, Client, Transport, Socket, NSent, WinSz});
+bloom_fold({B, K}, V, {MPid, Bloom, Client, Transport, Socket, NSent0, WinSz}) ->
+    NSent = case ebloom:contains(Bloom, <<B/binary, K/binary>>) of
+                true ->
+                    RObj = binary_to_term(V),
+                    gen_fsm:sync_send_event(MPid, {diff_obj, RObj}, infinity),
+                    NSent0 - 1;
+                false ->
+                    ok,
+                    NSent0
+            end,
+    {MPid, Bloom, Client, Transport, Socket, NSent, WinSz};
+bloom_fold({B, K}, V, {MPid, Bloom, Client, Transport, Socket, 0, WinSz} = Acc) ->
+    %% wait for a message telling us to stop, or to continue.
+    %% TODO do this more correctly when there's more time.
+    receive
+        {'$gen_call', From, stop} ->
+            gen_server2:reply(From, ok),
+            Acc; %% why would this stop anything?
+        {_, bloom_resume} ->
+            bloom_fold({B,K}, V, {MPid, Bloom, Client, Transport, Socket, WinSz, WinSz})
+    end.