%% Riak EnterpriseDS
%% Copyright (c) 2007-2010 Basho Technologies, Inc.  All Rights Reserved.
-module(riak_repl_sup).
-author('Andy Gross <andy@basho.com>').
-behaviour(supervisor).

%% External exports
-export([start_link/0]).
%% supervisor callbacks
-export([init/1]).

%% @spec start_link() -> ServerRet
%% @doc API for starting the supervisor.
start_link() ->
    supervisor:start_link({local, ?MODULE}, ?MODULE, []).

%% @spec init([]) -> SupervisorTree
%% @doc supervisor callback.
init([]) ->
    Processes = [
                 {riak_repl_client_sup, {riak_repl_client_sup, start_link, []},
                  permanent, infinity, supervisor, [riak_repl_client_sup]},

                 {riak_repl_server_sup, {riak_repl_server_sup, start_link, []},
                  permanent, infinity, supervisor, [riak_repl_server_sup]},

                 {riak_core_cluster_mgr_sup, {riak_core_cluster_mgr_sup, start_link, []},
                  permanent, infinity, supervisor, [riak_cluster_mgr_sup]},

                 {riak_repl_leader, {riak_repl_leader, start_link, []},
                  permanent, 5000, worker, [riak_repl_leader]},

                 {riak_repl2_leader, {riak_repl2_leader, start_link, []},
                  permanent, 5000, worker, [riak_repl2_leader]},

<<<<<<< HEAD
=======
                 {riak_repl2_fs_node_reserver, {riak_repl2_fs_node_reserver, start_link, []},
                  permanent, infinity, worker, [riak_repl2_fs_node_reserver]},

>>>>>>> 75f577f1
                 {riak_repl2_rt_sup, {riak_repl2_rt_sup, start_link, []},
                  permanent, infinity, supervisor, [riak_repl2_rt_sup]},

                 {riak_repl2_fscoordinator_sup, {riak_repl2_fscoordinator_sup, start_link, []},
                  permanent, infinity, supervisor, [riak_repl2_fscoordinator_sup]},

                 {riak_repl2_fscoordinator_serv_sup, {riak_repl2_fscoordinator_serv_sup, start_link, []},
                  permanent, infinity, supervisor, [riak_repl2_fscoordinator_serv_sup]},

                 {riak_repl2_fssource_sup, {riak_repl2_fssource_sup, start_link, []},
                  permanent, infinity, supervisor, [riak_repl2_fssource_sup]},

                 {riak_repl2_fssink_sup, {riak_repl2_fssink_sup, start_link, []},
                  permanent, infinity, supervisor, [riak_repl2_fssink_sup]}
        ],

    {ok, {{one_for_one, 9, 10}, Processes}}.
<|MERGE_RESOLUTION|>--- conflicted
+++ resolved
@@ -33,12 +33,9 @@
                  {riak_repl2_leader, {riak_repl2_leader, start_link, []},
                   permanent, 5000, worker, [riak_repl2_leader]},
 
-<<<<<<< HEAD
-=======
                  {riak_repl2_fs_node_reserver, {riak_repl2_fs_node_reserver, start_link, []},
                   permanent, infinity, worker, [riak_repl2_fs_node_reserver]},
 
->>>>>>> 75f577f1
                  {riak_repl2_rt_sup, {riak_repl2_rt_sup, start_link, []},
                   permanent, infinity, supervisor, [riak_repl2_rt_sup]},
 
