%% Riak EnterpriseDS
%% Copyright (c) 2007-2012 Basho Technologies, Inc.  All Rights Reserved.
-module(riak_repl2_rtsink_conn).

%% @doc Realtime replication sink connection module
%%
%% High level responsibility...
%%  consider moving out socket responsibilities to another process
%%  to keep this one responsive (but it would pretty much just do status)
%%

%% API
-include("riak_repl.hrl").

-export([register_service/0, start_service/5]).
-export([start_link/2,
         stop/1,
         set_socket/3,
         status/1, status/2,
         legacy_status/1, legacy_status/2]).

%% gen_server callbacks
-export([init/1, handle_call/3, handle_cast/2, handle_info/2,
         terminate/2, code_change/3]).

-record(state, {remote,           %% Remote site name
                transport,        %% Module for sending
                socket,           %% Socket
                proto,            %% Protocol version negotiated
                ver,              %% wire format agreed with rt source
                max_pending,      %% Maximum number of operations
                active = true,    %% If socket is set active
                deactivated = 0,  %% Count of times deactivated
                source_drops = 0, %% Count of upstream drops
                helper,           %% Helper PID
                hb_last,          %% os:timestamp last heartbeat message received
                seq_ref,          %% Sequence reference for completed/acked
                expect_seq = undefined,%% Next expected sequence number
                acked_seq = undefined, %% Last sequence number acknowledged
                completed = [],   %% Completed sequence numbers that need to be sent
                cont = <<>>       %% Continuation from previous TCP buffer
               }).

%% Register with service manager
register_service() ->
<<<<<<< HEAD
    %% protocol version >= 1.1 speaks new binary object format
=======
>>>>>>> cd4c3ac5
    ProtoPrefs = {realtime,[{1,1}]},
    TcpOptions = [{keepalive, true}, % find out if connection is dead, this end doesn't send
                  {packet, 0},
                  {nodelay, true}],
    HostSpec = {ProtoPrefs, {TcpOptions, ?MODULE, start_service, undefined}},
    riak_core_service_mgr:register_service(HostSpec, {round_robin, undefined}).

%% Callback from service manager
start_service(Socket, Transport, Proto, _Args, Props) ->
    SocketTag = riak_repl_util:generate_socket_tag("rt_sink", Transport, Socket),
    lager:debug("Keeping stats for " ++ SocketTag),
    riak_core_tcp_mon:monitor(Socket, {?TCP_MON_RT_APP, sink, SocketTag},
                              Transport),
    Remote = proplists:get_value(clustername, Props),
    {ok, Pid} = riak_repl2_rtsink_conn_sup:start_child(Proto, Remote),
    ok = Transport:controlling_process(Socket, Pid),
    ok = set_socket(Pid, Socket, Transport),
    {ok, Pid}.

start_link(Proto, Remote) ->
    gen_server:start_link(?MODULE, [Proto, Remote], []).

stop(Pid) ->
    gen_server:call(Pid, stop, infinity).

%% Call after control handed over to socket
set_socket(Pid, Socket, Transport) ->
    gen_server:call(Pid, {set_socket, Socket, Transport}, infinity).

status(Pid) ->
    status(Pid, 5000).

status(Pid, Timeout) ->
    gen_server:call(Pid, status, Timeout).

legacy_status(Pid) ->
    legacy_status(Pid, 5000).

legacy_status(Pid, Timeout) ->
    gen_server:call(Pid, legacy_status, Timeout).

%% Callbacks
init([OkProto, Remote]) ->
    %% TODO: remove annoying 'ok' from service mgr proto
    {ok, Proto} = OkProto,
    Ver = riak_repl_util:deduce_wire_version_from_proto(Proto),
    lager:debug("RT sink connection negotiated ~p wire format from proto", [Ver, Proto]),
    {ok, Helper} = riak_repl2_rtsink_helper:start_link(self()),
    riak_repl2_rt:register_sink(self()),
    MaxPending = app_helper:get_env(riak_repl, rtsink_max_pending, 100),
    {ok, #state{remote = Remote, proto = Proto, max_pending = MaxPending,
                helper = Helper, ver = Ver}}.

handle_call(status, _From, State = #state{remote = Remote,
                                          transport = T, socket = _S, helper = Helper,
                                          hb_last = HBLast,
                                          active = Active, deactivated = Deactivated,
                                          source_drops = SourceDrops,
                                          expect_seq = ExpSeq, acked_seq = AckedSeq}) ->
    Pending = pending(State),
    SocketStats = riak_core_tcp_mon:socket_status(State#state.socket),
    Status = [{source, Remote},
              {pid, riak_repl_util:safe_pid_to_list(self())},
              {connected, true},
              {transport, T},
              %%{socket_raw, S},
              {socket,
               riak_core_tcp_mon:format_socket_stats(SocketStats,[])},
              {hb_last, HBLast},
              %%{peer, peername(State)},
              {helper, riak_repl_util:safe_pid_to_list(Helper)},
              {active, Active},
              {deactivated, Deactivated},
              {source_drops, SourceDrops},
              {expect_seq, ExpSeq},
              {acked_seq, AckedSeq},
              {pending, Pending}],
    {reply, Status, State};
handle_call(legacy_status, _From, State = #state{remote = Remote,
                                                 socket = Socket}) ->
    {IPAddr, Port} = peername(State),
    Pending = pending(State),
    SocketStats = riak_core_tcp_mon:socket_status(Socket),
    Status = [{node, node()},
              {site, Remote},
              {strategy, realtime},
              {put_pool_size, Pending}, % close enough
              {connected, IPAddr, Port},
              {socket, riak_core_tcp_mon:format_socket_stats(SocketStats,[])}
             ],
    {reply, {status, Status}, State};
handle_call({set_socket, Socket, Transport}, _From, State) ->
    Transport:setopts(Socket, [{active, true}]), % pick up errors in tcp_error msg
    lager:debug("Starting realtime connection service"),
    {reply, ok, State#state{socket=Socket, transport=Transport}};
handle_call(stop, _From, State) ->
    {stop, normal, ok, State}.

%% Note pattern patch on Ref
handle_cast({ack, Ref, Seq}, State = #state{transport = T, socket = S, 
                                            seq_ref = Ref,
                                            acked_seq = AckedTo,
                                            completed = Completed}) ->
    %% Worker pool has completed the put, check the completed
    %% list and work out where we can ack back to
    case ack_to(AckedTo, ordsets:add_element(Seq, Completed)) of
        {AckedTo, Completed2} ->
            {noreply, State#state{completed = Completed2}};
        {AckTo, Completed2}  ->
            TcpIOL = riak_repl2_rtframe:encode(ack, AckTo),
            T:send(S, TcpIOL),
            {noreply, State#state{acked_seq = AckTo, completed = Completed2}}
    end;
handle_cast({ack, Ref, Seq}, State) ->
    %% Nothing to send, it's old news.
    lager:debug("Received ack ~p for previous sequence ~p\n", [Seq, Ref]),
    {noreply, State}.

handle_info({Proto, _S, TcpBin}, State= #state{cont = Cont})
        when Proto == tcp; Proto == ssl ->
    recv(<<Cont/binary, TcpBin/binary>>, State);
handle_info({Closed, _S}, State = #state{cont = Cont})
        when Closed == tcp_closed; Closed == ssl_closed ->
    case size(Cont) of
        0 ->
            ok;
        NumBytes ->
            %%TODO: Add remote name somehow
            riak_repl_stats:rt_sink_errors(),
            lager:warning("Realtime connection from ~p closed with partial receive of ~b bytes\n",
                          [peername(State), NumBytes])
    end,
    {stop, normal, State};
handle_info({Error, _S, Reason}, State= #state{cont = Cont}) when
        Error == tcp_error; Error == ssl_error ->
    %%TODO: Add remote name somehow
    riak_repl_stats:rt_sink_errors(),
    lager:warning("Realtime connection from ~p network error ~p - ~b bytes pending\n",
                  [peername(State), Reason, size(Cont)]),
    {stop, normal, State};
handle_info(reactivate_socket, State = #state{remote = Remote, transport = T, socket = S,
                                              max_pending = MaxPending}) ->
    case pending(State) > MaxPending of
        true ->
            {noreply, schedule_reactivate_socket(State#state{active = false})};
        _ ->
            lager:debug("Realtime sink recovered - reactivating transport ~p socket ~p\n",
                        [T, S]),
            %% Check the socket is ok
            case T:peername(S) of
                {ok, _} ->
                    T:setopts(S, [{active, true}]), % socket could die, pick it up on tcp_error msgs
                    {noreply, State#state{active = true}};
                {error, Reason} ->
                    riak_repl_stats:rt_sink_errors(),
                    lager:error("Realtime replication sink for ~p had socket error - ~p\n",
                                [Remote, Reason]),
                    {stop, normal, State}
            end
    end.

terminate(_Reason, _State) ->
    %% TODO: Consider trying to do something graceful with poolboy?
    ok.

code_change(_OldVsn, State, _Extra) ->
    {ok, State}.

%% Receive TCP data - decode framing and dispatch
recv(TcpBin, State = #state{transport = T, socket = S}) ->
    case riak_repl2_rtframe:decode(TcpBin) of
        {ok, undefined, Cont} ->
            {noreply, State#state{cont = Cont}};
        {ok, {objects, {Seq, BinObjs}}, Cont} ->
            recv(Cont, do_write_objects(Seq, BinObjs, State));
        {ok, heartbeat, Cont} ->
            T:send(S, riak_repl2_rtframe:encode(heartbeat, undefined)),
            recv(Cont, State#state{hb_last = os:timestamp()});
        {error, Reason} ->
            %% TODO: Log Something bad happened
            riak_repl_stats:rt_sink_errors(),
            {stop, {framing, Reason}, State}
    end.

%% Note match on Seq
do_write_objects(Seq, BinObjs, State = #state{max_pending = MaxPending,
                                              helper = Helper,
                                              seq_ref = Ref,
                                              expect_seq = Seq,
                                              acked_seq = AckedSeq,
                                              ver = Ver}) ->
    Me = self(),
    DoneFun = fun() -> gen_server:cast(Me, {ack, Ref, Seq}) end,
    riak_repl2_rtsink_helper:write_objects(Helper, BinObjs, DoneFun, Ver),
    State2 = case AckedSeq of
                 undefined ->
                     %% Handle first received sequence number
                     State#state{acked_seq = Seq - 1, expect_seq = Seq + 1};
                 _ ->
                     State#state{expect_seq = Seq + 1}
             end,
    %% If the socket is too backed up, take a breather
    %% by setting {active, false} then casting a message to ourselves
    %% to enable it once under the limit
    case pending(State2) > MaxPending of
        true ->
            schedule_reactivate_socket(State2);
        _ ->
            State2
    end;
do_write_objects(Seq, BinObjs, State = #state{expect_seq = ExpSeq,
                                              source_drops = SourceDrops}) ->
    %% Did not get expected sequence.
    %%
    %% If the source dropped (rtq consumer behind tail of queue), there
    %% is no point acknowledging any more if it is unable to resend anyway.
    %% Reset seq ref/completion array and start over at new sequence. 
    %%
    %% If the sequence number wrapped?  don't worry about acks, happens infrequently.
    %%
    NewSeqRef = make_ref(),
    SourceDrops2 = case ExpSeq of
                       undefined -> % no need to tell user about first time through
                           SourceDrops;
                       _ ->
                           SourceDrops + Seq - ExpSeq
                  end,
    do_write_objects(Seq, BinObjs, State#state{seq_ref = NewSeqRef,
                                               expect_seq = Seq,
                                               acked_seq = Seq - 1,
                                               completed = [],
                                               source_drops = SourceDrops2}).
                                               
    
    
    

%% Work out the highest sequence number that can be acked
%% and return it, completed always has one or more elements on first
%% call.
ack_to(Acked, []) ->
    {Acked, []};
ack_to(Acked, [Seq | Completed2] = Completed) -> 
    case Acked + 1 of
        Seq ->
            ack_to(Seq, Completed2);
        _ ->
            {Acked, Completed}
    end.

%% Work out how many requests are pending (not writted yet, may not
%% have been acked)
pending(#state{acked_seq = undefined}) ->
    0; % nothing received yet
pending(#state{expect_seq = ExpSeq, acked_seq = AckedSeq,
               completed = Completed}) ->
    ExpSeq - AckedSeq - length(Completed) - 1.
    
peername(#state{transport = T, socket = S}) ->
    case T:peername(S) of
        {ok, Res} ->
            Res;
        {error, Reason} ->
            riak_repl_stats:rt_sink_errors(),
            {lists:flatten(io_lib:format("error:~p", [Reason])), 0}
    end.
            

schedule_reactivate_socket(State = #state{transport = T,
                                          socket = S,
                                          active = Active,
                                          deactivated = Deactivated}) ->
    case Active of
        true ->
            lager:debug("Realtime sink overloaded - deactivating transport ~p socket ~p\n",
                        [T, S]),
            T:setopts(S, [{active, false}]),
            self() ! reactivate_socket,
            State#state{active = false, deactivated = Deactivated + 1};
        false ->
            %% already deactivated, try again in 10ms
            erlang:send_after(10, self(), reactivate_socket),
            State#state{active = {false, scheduled}};
        {false, scheduled} ->
            %% have a check scheduled already
            State
    end.
    <|MERGE_RESOLUTION|>--- conflicted
+++ resolved
@@ -43,10 +43,6 @@
 
 %% Register with service manager
 register_service() ->
-<<<<<<< HEAD
-    %% protocol version >= 1.1 speaks new binary object format
-=======
->>>>>>> cd4c3ac5
     ProtoPrefs = {realtime,[{1,1}]},
     TcpOptions = [{keepalive, true}, % find out if connection is dead, this end doesn't send
                   {packet, 0},
