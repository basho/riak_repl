%% Riak EnterpriseDS
%% Copyright 2012-2016 Basho Technologies, Inc. All Rights Reserved.
-module(riak_repl2_fssink).
-include("riak_repl.hrl").

%% @doc fssink
%%
%% This module is responsible, at a high level, for accomplishing the full sync
%% of a single partition. The partition to synchronize is transmitted from the
%% connected fssource on the source cluster. The strategy for fullsync is determined
%% dynamically as well:
%%   keylist - used if the protocol version is &lt; 2.0
%%   aae     - used if the protocol version is >= 2.0 and AAE is enabled and repl_strategy=aae
%%
%% Protocol Support Summary:
%% -------------------------
%% 1,0 and up supports keylist strategy
%% 1,1 and up supports binary object
%% 2,0 and up supports AAE strategy
%%
%% For keylist, the "old" tcp_server is used. That module is capable of handling multiple
%% sequential partitions, but we only use it to sync a single partition and then we stop it.
%% For aae, the repl_aae_sink is desinged to process a single partition and be stopped.
%%
%% If the protocol version >= 2.0, and the cluster has aae enabled and the replication
%% configuration stanza enables the aae strategy (the default is keylist), then aae strategy
%% will be selected. It is negotiated as follows: if the version is >= 2.0, then upon
%% accepting a connection from the soruce, we send our capabilities to the the source. The
%% source then sends it's caps to us. This is all done by the fssource and fssink modules
%% in order to decide which strategy will be used. Once caps are exchanged, both sides can
%% mutually agree on the strategy (aae if both sides announced it in their caps). If the
%% node does not have aae enabled in riak_kv or aae strategy is not enabled in riak_repl,
%% then the caps will not include the "aae" strategy.
%%
%% Once the strategy is settled, the sockets are handled to the appropriate spawned
%% fullssync worker processes.

-behaviour(gen_server).
%% API
-export([start_link/4, sync_register_service/0, start_service/5, legacy_status/2, fullsync_complete/1]).

%% gen_server callbacks
-export([init/1, handle_call/3, handle_cast/2, handle_info/2,
         terminate/2, code_change/3]).

-record(state, {
        transport,
        socket,
        cluster,
        fullsync_worker,
        work_dir = undefined,
        strategy :: keylist | aae,
        proto,
        ver              % highest common wire protocol in common with fs source
    }).

start_link(Socket, Transport, Proto, Props) ->
    gen_server:start_link(?MODULE, [Socket, Transport, Proto, Props], []).

fullsync_complete(Pid) ->
    %% cast to avoid deadlock in terminate
    gen_server:cast(Pid, fullsync_complete).

%% @doc Register with service manager
sync_register_service() ->
    %% 1,0 and up supports keylist strategy
    %% 1,1 and up supports binary object
    %% 2,0 and up supports AAE strategy
    %% 3,0 and up supports Typed Buckets
    ProtoPrefs = {fullsync,[{1,1}, {2,0}, {3,0}]},
    TcpOptions = [{keepalive, true}, % find out if connection is dead, this end doesn't send
                  {packet, 4},
                  {active, false},
                  {nodelay, true}],
    HostSpec     = {ProtoPrefs, {TcpOptions, ?MODULE, start_service, undefined}},
    riak_core_service_mgr:sync_register_service(HostSpec, {round_robin, undefined}).

%% Callback from service manager
start_service(Socket, Transport, Proto, _Args, Props) ->
    {ok, Pid} = riak_repl2_fssink_sup:start_child(Socket, Transport,
        Proto, Props),
    ok = Transport:controlling_process(Socket, Pid),
    Pid ! init_ack,
    {ok, Pid}.

legacy_status(Pid, Timeout) ->
    gen_server:call(Pid, legacy_status, Timeout).

%% gen server

init([Socket, Transport, OKProto, Props]) ->
    %% TODO: remove annoying 'ok' from service mgr proto
    {ok, Proto} = OKProto,
    Ver = riak_repl_util:deduce_wire_version_from_proto(Proto),
    SocketTag = riak_repl_util:generate_socket_tag("fs_sink", Transport, Socket),
    lager:debug("Negotiated ~p with ver ~p", [Proto, Ver]),
    lager:debug("Keeping stats for " ++ SocketTag),
    riak_core_tcp_mon:monitor(Socket, {?TCP_MON_FULLSYNC_APP, sink,
                                       SocketTag}, Transport),

    Cluster = proplists:get_value(clustername, Props),
    lager:debug("fullsync connection (ver ~p) from cluster ~p", [Ver, Cluster]),
    {ok, #state{proto=Proto, socket=Socket, transport=Transport, cluster=Cluster, ver=Ver}}.

handle_call(legacy_status, _From, State=#state{fullsync_worker=FSW,
                                               socket=Socket, strategy=Strategy}) ->
    Res = case is_pid(FSW) andalso is_process_alive(FSW) of
              true ->
                  case Strategy of
                      keylist ->
                          gen_fsm:sync_send_all_state_event(FSW, status);
                      aae ->
                          gen_server:call(FSW, status, ?LONG_TIMEOUT)
                  end;
              false -> []
          end,
    SocketStats = riak_core_tcp_mon:socket_status(Socket),
    Desc =
        [
            {node, node()},
            {site, State#state.cluster},
            {strategy, Strategy},
            {fullsync_worker, riak_repl_util:safe_pid_to_list(State#state.fullsync_worker)},
            {socket, riak_core_tcp_mon:format_socket_stats(SocketStats, [])}
        ],
    {reply, Desc ++ Res, State};

handle_call(_Msg, _From, State) ->
    {reply, ok, State}.

handle_cast(fullsync_complete, State) ->
    %% sent from AAE fullsync worker
    %% TODO: The sink state should include the partition ID
    %% or some other useful information
    lager:info("Fullsync of partition complete."),
    {stop, normal, State};
handle_cast(_Msg, State) ->
    {noreply, State}.

handle_info({Closed, Socket}, State=#state{socket=Socket})
        when Closed == tcp_closed; Closed == ssl_closed ->
    lager:info("Connection for site ~p closed", [State#state.cluster]),
    {stop, normal, State};
handle_info({Error, _Socket, Reason}, State)
        when Error == tcp_error; Error == ssl_error ->
    lager:error("Connection for site ~p closed unexpectedly: ~p",
        [State#state.cluster, Reason]),
    {stop, normal, State};
handle_info({Proto, Socket, Data},
        State=#state{socket=Socket,transport=Transport}) when Proto==tcp; Proto==ssl ->
    %% aae strategy will not receive messages here
    Transport:setopts(Socket, [{active, once}]),
    case binary_to_term(Data) of
        {fs_diff_obj, BinObj} ->
            RObj = riak_repl_util:decode_bin_obj(BinObj),
            riak_repl_util:do_repl_put(RObj);
        {ts, _Partition, _RObj} = TSMsg ->
            riak_repl_util:do_repl_put(TSMsg);
        Other ->
            gen_fsm:send_event(State#state.fullsync_worker, Other)
    end,
    {noreply, State};
handle_info(init_ack, State=#state{socket=Socket,
                                   transport=Transport,
                                   proto=Proto,
                                   cluster=Cluster}) ->
    {_Proto,{CommonMajor,_CMinor},{CommonMajor,_HMinor}} = Proto,

    %% possibly exchange fullsync capabilities with the remote
    OurCaps = decide_our_caps(CommonMajor),
    TheirCaps = maybe_exchange_caps(CommonMajor, OurCaps, Socket, Transport),
    Strategy = decide_common_strategy(OurCaps, TheirCaps),

    case Strategy of
        keylist ->
            %% Keylist server strategy
            Transport:setopts(Socket, [{active, once}]),
            {ok, WorkDir} = riak_repl_fsm_common:work_dir(Transport, Socket, Cluster),
            {ok, FullsyncWorker} = riak_repl_keylist_client:start_link(Cluster, Transport,
                                                                       Socket, WorkDir),
            {noreply, State#state{cluster=Cluster, fullsync_worker=FullsyncWorker, work_dir=WorkDir,
                                  strategy=keylist}};
        aae ->
            %% AAE strategy
            {ok, FullsyncWorker} = riak_repl_aae_sink:start_link(Cluster, Transport, Socket, self()),
            ok = Transport:controlling_process(Socket, FullsyncWorker),
            riak_repl_aae_sink:init_sync(FullsyncWorker),
            {noreply, State#state{cluster=Cluster, fullsync_worker=FullsyncWorker, strategy=aae}}
    end;
handle_info(_Msg, State) ->
    {noreply, State}.

<<<<<<< HEAD
decode_obj_msg(Data) ->
    Msg = binary_to_term(Data),
    case Msg of
        {fs_diff_obj, BObj} when is_binary(BObj) ->
            RObj = riak_repl_util:from_wire(BObj),
            {fs_diff_obj, RObj};
        {fs_diff_obj, _RObj} ->
            Msg;
        {PartitionIdx, W3ObjList} when is_binary(PartitionIdx) ->
            {ts, PartitionIdx,
             ts_to_robj(riak_repl_util:from_wire(W3ObjList))};
        Other ->
            Other
    end.

%% Convert a single TS object from fullsync to a list of a single
%% {{Bucket, LocalKey}, msgpack-encoded} tuple.
ts_to_robj({ts, _Part, [RObj]}) ->
    [{
       {riak_object:bucket(RObj), sext:decode(riak_object:key(RObj))},
       riak_object:to_binary(v1, RObj, msgpack)
     }];
ts_to_robj(Unknown) ->
    lager:error("bad_ts_wire_format on fullsync: expected a timeseries tuple, got ~p",
                [Unknown]),
    {error, bad_ts_wire_format}.

=======
>>>>>>> ece54097
terminate(_Reason, #state{fullsync_worker=FSW, work_dir=WorkDir, strategy=Strategy}) ->
    %% TODO: define a fullsync worker behavior and call it's stop function
    case is_pid(FSW) andalso is_process_alive(FSW) of
        true ->
            case Strategy of
                keylist ->
                    gen_fsm:sync_send_all_state_event(FSW, stop);
                aae ->
                    gen_server:call(FSW, stop, ?LONG_TIMEOUT)
            end;
        _ ->
            ok
    end,
    %% clean up work dir
    case WorkDir of
        undefined ->
            ok;
        _Other ->
            Cmd = lists:flatten(io_lib:format("rm -rf ~s", [WorkDir])),
            os:cmd(Cmd)
    end.

code_change(_OldVsn, State, _Extra) ->
    {ok, State}.

%% decide what strategy to use, given our own capabilties and those
%% of the remote source.
decide_common_strategy(_OurCaps, []) -> keylist;
decide_common_strategy(OurCaps, TheirCaps) ->
    OurStrategy = proplists:get_value(strategy, OurCaps, keylist),
    TheirStrategy = proplists:get_value(strategy, TheirCaps, keylist),
    case {OurStrategy,TheirStrategy} of
        {aae,aae} -> aae;
        {_,_}     -> keylist
    end.

%% Based on the agreed common protocol level and the supported
%% mode of AAE, decide what strategy we are capable of offering.
decide_our_caps(CommonMajor) ->
    SupportedStrategy =
        case {riak_kv_entropy_manager:enabled(), CommonMajor} of
            {_,1} -> keylist;
            {false,_} -> keylist;
            {true,_} -> aae
        end,
    [{strategy, SupportedStrategy}].

%% Depending on the protocol version number, send our capabilities
%% as a list of properties, in binary.
maybe_exchange_caps(1, _Caps, _Socket, _Transport) ->
    [];
maybe_exchange_caps(_, Caps, Socket, Transport) ->
    Transport:send(Socket, term_to_binary(Caps)),
    case Transport:recv(Socket, 0, ?PEERINFO_TIMEOUT) of
        {ok, Data} ->
            binary_to_term(Data);
        {Error, Socket} ->
            throw(Error);
        {Error, Socket, Reason} ->
            throw({Error, Reason})
    end.<|MERGE_RESOLUTION|>--- conflicted
+++ resolved
@@ -190,7 +190,6 @@
 handle_info(_Msg, State) ->
     {noreply, State}.
 
-<<<<<<< HEAD
 decode_obj_msg(Data) ->
     Msg = binary_to_term(Data),
     case Msg of
@@ -218,8 +217,6 @@
                 [Unknown]),
     {error, bad_ts_wire_format}.
 
-=======
->>>>>>> ece54097
 terminate(_Reason, #state{fullsync_worker=FSW, work_dir=WorkDir, strategy=Strategy}) ->
     %% TODO: define a fullsync worker behavior and call it's stop function
     case is_pid(FSW) andalso is_process_alive(FSW) of
