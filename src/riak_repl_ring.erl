--- conflicted
+++ resolved
@@ -28,14 +28,11 @@
          rt_start_trans/2,
          rt_stop_trans/2,
          rt_started/1,
-<<<<<<< HEAD
          fs_enable_trans/2,
          fs_disable_trans/2,
-         fs_enabled/1
-=======
+         fs_enabled/1,
          set_modes/2,
          get_modes/1
->>>>>>> bef06a33
          ]).
 
 -ifdef(TEST).
