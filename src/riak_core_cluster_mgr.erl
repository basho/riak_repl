--- conflicted
+++ resolved
@@ -224,11 +224,7 @@
     BalancerFun = fun(Addr) -> round_robin_balancer(Addr) end,
     MeNode = node(),
     State = register_defaults(Defaults, #state{is_leader = false, balancer_fun = BalancerFun}),
-<<<<<<< HEAD
-
-=======
-    
->>>>>>> cd4c3ac5
+
     %% Schedule a delayed connection to know clusters
     schedule_cluster_connections(),
 
