--- conflicted
+++ resolved
@@ -390,21 +390,14 @@
 
 diff_keys(R, L, #diff_state{replies=0, fsm=FSM, ref=Ref, count=Count} = DiffState) ->
     gen_fsm:send_event(FSM, {Ref, diff_paused}),
-%%    lager:info("waiting for stop or resume"),
     %% wait for a message telling us to stop, or to continue.
     %% TODO do this more correctly when there's more time.
     receive
         {'$gen_call', From, stop} ->
             gen_server2:reply(From, ok),
-%%            lager:info("stop request while diffing"),
             DiffState;
         {Ref, diff_resume} ->
-<<<<<<< HEAD
             %% Resuming the diff stream generation
-            lager:info("resuming diff stream"),
-=======
-%%            lager:info("resuming diff stream"),
->>>>>>> b30be2be
             diff_keys(R, L, DiffState#diff_state{replies=Count})
     end;
 diff_keys({{Key, Hash}, RNext}, {{Key, Hash}, LNext}, DiffState) ->
