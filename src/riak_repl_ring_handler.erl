%% Riak EnterpriseDS
%% Copyright (c) 2007-2010 Basho Technologies, Inc.  All Rights Reserved.
-module(riak_repl_ring_handler).
-author('Andy Gross <andy@basho.com>').

-behaviour(gen_event).

-include("riak_repl.hrl").

%% gen_event callbacks
-export([init/1, handle_event/2, handle_call/2,
         handle_info/2, terminate/2, code_change/3]).

-export([update_leader/1]).

-record(state, { ring :: tuple() }).


%% ===================================================================
%% gen_event Callbacks
%% ===================================================================

init([]) ->
    {ok, Ring} = riak_core_ring_manager:get_my_ring(),
    {ok, #state{ring=Ring}}.

handle_event({ring_update, Ring}, State=#state{ring=Ring}) ->
    %% Ring is unchanged from previous notification
    {ok, State};
handle_event({ring_update, NewRing}, State=#state{ring=OldRing}) ->
    %% Ring has changed.
    FinalRing = init_repl_config(OldRing, NewRing),
    update_leader(FinalRing),
    riak_repl_listener_sup:ensure_listeners(FinalRing),
    case riak_repl_leader:is_leader() of
        true ->
            riak_repl_leader:ensure_sites();
        _ ->
            ok
    end,
    {ok, State#state{ring=FinalRing}};
handle_event(_Event, State) ->
    {ok, State}.


handle_call(_Request, State) ->
    {ok, ok, State}.


handle_info(_Info, State) ->
    {ok, State}.


terminate(_Reason, _State) ->
    ok.


code_change(_OldVsn, State, _Extra) ->
    {ok, State}.


%% ===================================================================
%% Internal functions
%% ===================================================================

%%
%% Initialize repl config structure as necessary
%%
init_repl_config(OldRing, NewRing) ->
    %% Check the repl config for changes. The ring is updated
    %% such that we are guaranteed to have an initialized data
    %% structure after this function returns. If necessary, we
    %% also push out the changed ring.
    OldRC = riak_repl_ring:get_repl_config(OldRing),
    NewRC = riak_repl_ring:get_repl_config(NewRing),
    case {OldRC, NewRC} of
        {undefined, undefined} ->
            update_ring(riak_repl_ring:initial_config());
        {_, undefined} ->
            update_ring(OldRC);
        _ ->
            NewRing
    end.


%%
%% Given a new repl config, update the system-local ring.
%%
update_ring(ReplConfig) ->
    lager:info("Repushing new replconfig!"),
    F = fun(Ring, _) ->
                {new_ring, riak_repl_ring:set_repl_config(Ring, ReplConfig)}
        end,
    {ok, FinalRing} = riak_core_ring_manager:ring_trans(F, undefined),
    FinalRing.


%%
%% Pass updated configuration settings the the leader
%%
update_leader(Ring) ->
    AllNodes = riak_core_ring:all_members(Ring),
    case riak_repl_ring:get_repl_config(Ring) of
        undefined ->
            ok;
        RC ->
            Listeners = listener_nodes(RC),
            NonListeners = ordsets:to_list(
                             ordsets:subtract(ordsets:from_list(AllNodes),
                                              ordsets:from_list(Listeners))),

            case {has_sites(RC), has_listeners(RC)} of
                {_, true} ->
                    Candidates=Listeners,
                    Workers=NonListeners;
                {true, false} ->
                    Candidates=AllNodes,
                    Workers=[];
                {false, false} ->
                    Candidates=[],
                    Workers=[]
            end,
<<<<<<< HEAD
            case {has_listeners(RC), has_sites(RC),
                    app_helper:get_env(riak_repl, inverse_connection, false)} of 
                {false, _, false} ->
=======
            case Listeners of
                [] ->
>>>>>>> 082c810c
                    ok; % No need to install hook if nobody is listening
                {true, _, false} ->
                    riak_repl:install_hook();
                {_, false, true} ->
                    ok; %% no sites
                {_, true, true} ->
                    riak_repl:install_hook()
            end,
            riak_repl_leader:set_candidates(Candidates, Workers)
    end.

has_sites(ReplConfig) ->
    dict:fetch(sites, ReplConfig) /= [].

has_listeners(ReplConfig) ->
    dict:fetch(listeners, ReplConfig) /= [].

listener_nodes(ReplConfig) ->
    Listeners = dict:fetch(listeners, ReplConfig),
    lists:usort([L#repl_listener.nodename || L <- Listeners]).<|MERGE_RESOLUTION|>--- conflicted
+++ resolved
@@ -120,14 +120,9 @@
                     Candidates=[],
                     Workers=[]
             end,
-<<<<<<< HEAD
             case {has_listeners(RC), has_sites(RC),
                     app_helper:get_env(riak_repl, inverse_connection, false)} of 
                 {false, _, false} ->
-=======
-            case Listeners of
-                [] ->
->>>>>>> 082c810c
                     ok; % No need to install hook if nobody is listening
                 {true, _, false} ->
                     riak_repl:install_hook();
@@ -136,6 +131,7 @@
                 {_, true, true} ->
                     riak_repl:install_hook()
             end,
+            riak_repl_listener_sup:ensure_listeners(Ring),
             riak_repl_leader:set_candidates(Candidates, Workers)
     end.
 
