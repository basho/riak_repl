--- conflicted
+++ resolved
@@ -341,7 +341,6 @@
             case riak_repl_leader:add_receiver_pid(self()) of
                 ok ->
                     erlang:cancel_timer(State#state.election_timeout),
-<<<<<<< HEAD
                     %% are we configured to upgrade to ssl?
                     case {riak_repl_util:maybe_use_ssl(), Transport:name()} of
                         {B, T} when B == false; T == ssl ->
@@ -367,7 +366,7 @@
                             %% with the ssl_required capability
                             {ok, Data} = Transport:recv(Socket, 0, infinity),
                             case binary_to_term(Data) of
-                                {peerinfo, _, [ssl_required]} ->
+                                {peerinfo, _, [ssl_required|_]} ->
                                     case ssl:ssl_accept(Socket, Config) of
                                         {ok, SSLSocket} ->
                                             send_peerinfo(State#state{socket=SSLSocket,
@@ -389,58 +388,33 @@
                                     {stop, normal, State}
                             end
                     end;
-=======
-                    %% this switches the socket into active mode
-                    Props = riak_repl_fsm_common:common_init(Socket),
-                    PI = proplists:get_value(my_pi, Props),
-                    send(Socket, {peerinfo, PI,
-                            [bounded_queue, keepalive,
-                             {fullsync_strategies,app_helper:get_env(riak_repl, fullsync_strategies,[?LEGACY_STRATEGY])}
-                            ]}),
-                    {noreply, State#state{
-                            client=proplists:get_value(client, Props),
-                            election_timeout=undefined,
-                            my_pi=PI}};
->>>>>>> 20b7b022
                 {error, _Reason} ->
                     %% leader has changed, try again
                     send_peerinfo(State)
             end;
         OtherNode ->
-<<<<<<< HEAD
-            OtherListener = listener_for_node(OtherNode),
-            {Ip, Port} = OtherListener#repl_listener.listen_addr,
-            send(Transport, Socket, {redirect, Ip, Port}),
-            {stop, normal, State}
-    end.
-
-send(Transport, Sock, Data) when is_binary(Data) ->
-    R = Transport:send(Sock,Data),
-=======
             %% receive stuff off of wire
-            case gen_tcp:recv(Socket, 0) of
+            case Transport:recv(Socket, 0, infinity) of
                 {ok, Data} ->
                     case binary_to_term(Data) of
                         {peerinfo, _, Capabilities} ->
                             ConnectedIP = proplists:get_value(connected_ip,Capabilities),
                             {ok, Ring} = riak_core_ring_manager:get_my_ring(),
                             {Ip, Port} = ip_and_port_for_node(OtherNode, Ring, ConnectedIP),
-                            send(Socket, {redirect, Ip, Port});
+                            send(Transport, Socket, {redirect, Ip, Port});
                         Other ->
-                            gen_tcp:close(Socket),
+                            Transport:close(Socket),
                             lager:error("Received unknown peer data: ~p",[Other])
                     end;
                 {error, closed} ->
-                    gen_tcp:close(Socket),
+                    Transport:close(Socket),
                     lager:error("Peer info tcp error")
             end,
             {stop, normal, State}
     end.
 
-
-send(Sock, Data) when is_binary(Data) ->
-    R = gen_tcp:send(Sock,Data),
->>>>>>> 20b7b022
+send(Transport, Sock, Data) when is_binary(Data) ->
+    R = Transport:send(Sock,Data),
     riak_repl_stats:server_bytes_sent(size(Data)),
     R;
 send(Transport, Sock, Data) ->
