%% Riak EnterpriseDS
%% Copyright (c) 2007-2011 Basho Technologies, Inc.  All Rights Reserved.

-module(riak_repl_tcp_server).

%% @doc This module is responsible for the server-side TCP communication
%% during replication. A seperate instance of this module is started for every
%% replication connection that is established. A handshake with the client is
%% then exchanged and, using that information, certain protocol extensions are
%% enabled and the fullsync strategy is negotiated.
%%
%% This module handles the realtime part of the replication itself, but all
%% the details of the fullsync replication are delegated to the negotiated
%% fullsync worker, which implements its own protocol. Any unrecognized
%% messages received over the TCP connection are sent to the fullsync process.
%%
%% Realtime replication is quite simple. Using a postcommit hook, writes to
%% the cluster are sent to the replication leader, which will then forward
%% the update out to any connected replication sites. An optional protocol
%% extension is to use a bounded queue to throttle the stream of updates.

-include("riak_repl.hrl").

-behaviour(gen_server).

%% API
-export([start_link/4, set_socket/2, send/3, status/1, status/2]).
-export([start_fullsync/1, cancel_fullsync/1, pause_fullsync/1,
        resume_fullsync/1, handle_peerinfo/3, make_state/6]).

-ifdef(TEST).
-include_lib("eunit/include/eunit.hrl").
-endif.

%% gen_server callbacks
-export([init/1, handle_call/3, handle_cast/2, handle_info/2,
         terminate/2, code_change/3]).

-record(state, {
        sitename :: repl_sitename(),
        socket :: repl_socket(),
        transport :: 'ranch_tcp' | 'ranch_ssl',
        listener :: pid(),
        client :: tuple(),
        q :: undefined | pid(),
        work_dir :: string(),   %% working directory for this repl session
        my_pi :: #peer_info{},
        their_pi :: #peer_info{},
        fullsync_worker :: pid() | undefined,
        fullsync_strategy :: atom(),
        election_timeout :: undefined | reference(), % reference for the election timeout
        keepalive_time :: undefined | integer()
    }).

make_state(Sitename, Transport, Socket, MyPI, WorkDir, Client) ->
    #state{sitename=Sitename, socket=Socket, transport=Transport, my_pi=MyPI,
           work_dir=WorkDir, client=Client}.

start_link(Listener, Socket, Transport, _Opts) ->
    gen_server:start_link(?MODULE, [Listener, Socket, Transport], []).

set_socket(Pid, Socket) ->
    gen_server:call(Pid, {set_socket, Socket}).

start_fullsync(Pid) ->
    gen_server:call(Pid, start_fullsync).

cancel_fullsync(Pid) ->
    gen_server:call(Pid, cancel_fullsync).

pause_fullsync(Pid) ->
    gen_server:call(Pid, pause_fullsync).

resume_fullsync(Pid) ->
    gen_server:call(Pid, resume_fullsync).

status(Pid) ->
    status(Pid, infinity).

status(Pid, Timeout) ->
    gen_server:call(Pid, status, Timeout).

init([Listener, Socket, Transport]) ->
    self() ! init_ack,
    {ok, #state{socket=Socket, transport=Transport, listener=Listener}}.

handle_call(start_fullsync, _From, #state{fullsync_worker=FSW,
        fullsync_strategy=Mod} = State) ->
    Mod:start_fullsync(FSW),
    {reply, ok, State};
handle_call(cancel_fullsync, _From, #state{fullsync_worker=FSW,
        fullsync_strategy=Mod} = State) ->
    Mod:cancel_fullsync(FSW),
    {reply, ok, State};
handle_call(pause_fullsync, _From, #state{fullsync_worker=FSW,
        fullsync_strategy=Mod} = State) ->
    Mod:pause_fullsync(FSW),
    {reply, ok, State};
handle_call(resume_fullsync, _From, #state{fullsync_worker=FSW,
        fullsync_strategy=Mod} = State) ->
    Mod:resume_fullsync(FSW),
    {reply, ok, State};
handle_call(status, _From, #state{fullsync_worker=FSW, q=Q} = State) ->
    Res = case is_pid(FSW) of
        true -> gen_fsm:sync_send_all_state_event(FSW, status, infinity);
        false -> []
    end,
    Desc =
        [
            {node, node()},
            {site, State#state.sitename},
            {strategy, State#state.fullsync_strategy},
            {fullsync_worker, State#state.fullsync_worker}
        ] ++
        case Q of
            undefined ->
                [{bounded_queue, disabled}];
            _ ->
                riak_repl_bq:status(Q)
        end,
    {reply, {status, Desc ++ Res}, State}.

handle_cast(_Event, State) ->
    {noreply, State}.

handle_info({repl, RObj}, State=#state{transport=Transport, socket=Socket}) when State#state.q == undefined ->
    case riak_repl_util:repl_helper_send_realtime(RObj, State#state.client) of
        Objects when is_list(Objects) ->
            [send(Transport, Socket, term_to_binary({diff_obj, O})) || O <-
                Objects],
            send(Transport, Socket, term_to_binary({diff_obj, RObj})),
            {noreply, State};
        cancel ->
            {noreply, State}
    end;
handle_info({tcp_closed, Socket}, State=#state{socket=Socket}) ->
    lager:info("Connection for site ~p closed", [State#state.sitename]),
    {stop, normal, State};
handle_info({tcp_error, _Socket, Reason}, State) ->
    lager:error("Connection for site ~p closed unexpectedly: ~p",
        [State#state.sitename, Reason]),
    {stop, normal, State};
handle_info({ssl_closed, Socket}, State=#state{socket=Socket}) ->
    lager:info("Connection for site ~p closed", [State#state.sitename]),
    {stop, normal, State};
handle_info({ssl_error, _Socket, Reason}, State) ->
    lager:error("Connection for site ~p closed unexpectedly: ~p",
        [State#state.sitename, Reason]),
    {stop, normal, State};
handle_info({Proto, Socket, Data},
        State=#state{socket=Socket,transport=Transport}) when Proto==tcp; Proto==ssl ->
    Transport:setopts(Socket, [{active, once}]),
    Msg = binary_to_term(Data),
    Reply = handle_msg(Msg, State),
    riak_repl_stats:server_bytes_recv(size(Data)),
    case Reply of
        {noreply, NewState} ->
            case NewState#state.keepalive_time of
                Time when is_integer(Time) ->
                    %% set the keepalive timeout
                    {noreply, NewState, Time};
                _ ->
                    Reply
            end;
        _ ->
            Reply
    end;
handle_info(init_ack, State=#state{transport=Transport, socket=Socket}) ->
    %% acknowledge the change of socket ownership
    ok = ranch:accept_ack(State#state.listener),
    ok = Transport:setopts(Socket, [
            binary,
            {keepalive, true},
            {nodelay, true},
            {packet, 4},
            {reuseaddr, true},
            {active, false}]),
    case Transport:recv(Socket, 0, ?PEERINFO_TIMEOUT) of
        {ok, SiteNameBin} ->
            SiteName = binary_to_list(SiteNameBin),
            ok = riak_repl_util:configure_socket(Transport, Socket),
            self() ! send_peerinfo,
            Timeout = erlang:send_after(?ELECTION_TIMEOUT, self(), election_timeout),
            {noreply, State#state{sitename=SiteName, election_timeout=Timeout}};
        {error, Reason} ->
            riak_repl_stats:server_connect_errors(),
            %% debug to avoid DOS logging
            lager:debug("Failed to receive site name banner from replication"
                "client: ~p", [Reason]),
            {stop, normal, State}
    end;
handle_info(send_peerinfo, State) ->
    send_peerinfo(State);
handle_info(election_timeout, #state{election_timeout=Timer} = State) when is_reference(Timer) ->
    lager:error("Timed out waiting for a leader to be elected"),
    {stop, normal, State};
handle_info(election_wait, State) ->
    send_peerinfo(State);
handle_info(timeout, State) ->
    case State#state.keepalive_time of
        Time when is_integer(Time) ->
            %% keepalive timeout fired
            send(State#state.transport, State#state.socket, keepalive),
            {noreply, State, Time};
        _ ->
            {noreply, State}
    end;
handle_info(_Event, State) ->
    {noreply, State}.

terminate(_Reason, #state{fullsync_worker=FSW, work_dir=WorkDir,q=Q}) ->
    case is_pid(FSW) of
        true ->
            gen_fsm:sync_send_all_state_event(FSW, stop);
        _ ->
            ok
    end,
    catch(riak_repl_bq:stop(Q)),
    %% clean up work dir
    Cmd = lists:flatten(io_lib:format("rm -rf ~s", [WorkDir])),
    os:cmd(Cmd).

code_change(_OldVsn, State, _Extra) ->
    {ok, State}.

%% internal functions

handle_msg({peerinfo, PI}, State) ->
    Capability = riak_repl_util:capability_from_vsn(PI),
    handle_msg({peerinfo, PI, Capability}, State);
handle_msg({peerinfo, TheirPI, Capability}, State) ->
    handle_peerinfo(State, TheirPI, Capability);
handle_msg({q_ack, N}, #state{q=BQ} = State) ->
    riak_repl_bq:q_ack(BQ, N),
    {noreply, State};
handle_msg(keepalive, State) ->
    send(State#state.transport, State#state.socket, keepalive_ack),
    {noreply, State};
handle_msg(keepalive_ack, State) ->
    %% noop
    {noreply, State};
handle_msg({proxy_get, Ref, Bucket, Key, Options}, State) ->
    lager:debug("Got proxy_get for ~p:~p", [Bucket, Key]),
    %% do this GET in a worker?
    C = State#state.client,
    Res = C:get(Bucket, Key, Options),
    send(State#state.transport, State#state.socket, {proxy_get_resp, Ref,
            Res}),
    {noreply, State};
handle_msg(Msg, #state{fullsync_worker = FSW} = State) ->
    gen_fsm:send_event(FSW, Msg),
    {noreply, State}.

handle_peerinfo(#state{sitename=SiteName, transport=Transport, socket=Socket, my_pi=MyPI} = State, TheirPI, Capability) ->
    case riak_repl_util:validate_peer_info(TheirPI, MyPI) of
        true ->
            case app_helper:get_env(riak_repl, inverse_connection) == true
                andalso get(inverted) /= true of
                true ->
                    lager:info("Inverting connection"),
                    riak_repl_leader:rm_receiver_pid(self()),
                    self() ! {tcp, Socket, term_to_binary({peerinfo,
                                TheirPI, Capability})},
                    put(inverted, true),
                    NewState = riak_repl_tcp_client:make_state(SiteName,
                        Transport, Socket, State#state.my_pi,
                        State#state.work_dir,
                        State#state.client),
                    gen_server:enter_loop(riak_repl_tcp_client,
                        [], NewState),

                    {stop, normal, State};
                _ ->

                    ClientStrats = proplists:get_value(fullsync_strategies, Capability,
                        [?LEGACY_STRATEGY]),
                    ServerStrats = app_helper:get_env(riak_repl, fullsync_strategies,
                        [?LEGACY_STRATEGY]),
                    Strategy = riak_repl_util:choose_strategy(ServerStrats, ClientStrats),
                    StratMod = riak_repl_util:strategy_module(Strategy, server),
                    lager:info("Using fullsync strategy ~p.", [StratMod]),
                    {ok, WorkDir} = riak_repl_fsm_common:work_dir(Transport, Socket, SiteName),
                    {ok, FullsyncWorker} = StratMod:start_link(SiteName,
                        Transport, {self(), Socket}, WorkDir, State#state.client),
                    %% Set up bounded queue if remote supports it
                    State1 = case proplists:get_bool(bounded_queue, Capability) of
                        true ->
                            {ok, BQPid} = riak_repl_bq:start_link(Transport,
                                {self(), Socket}),
                            ok = riak_repl_leader:add_receiver_pid(BQPid),

                            State#state{q = BQPid,
                                fullsync_worker = FullsyncWorker,
                                fullsync_strategy = StratMod,
                                work_dir = WorkDir};
                        false ->
                            ok = riak_repl_leader:add_receiver_pid(self()),
                            State#state{fullsync_worker = FullsyncWorker,
                                fullsync_strategy = StratMod}
                    end,

                    KeepaliveTime = case proplists:get_bool(keepalive, Capability) of
                        true ->
                            ?KEEPALIVE_TIME;
                        _ ->
                            undefined
                    end,

                    case app_helper:get_env(riak_repl, fullsync_on_connect, true) of
                        true ->
                            FullsyncWorker ! start_fullsync,
                            lager:info("Full-sync on connect"),
                            {noreply, State1#state{keepalive_time=KeepaliveTime}};
                        false ->
                            {noreply, State1#state{keepalive_time=KeepaliveTime}}
                    end
            end;
        false ->
            lager:error("Invalid peer info, ring sizes do not match."),
            {stop, normal, State}
    end.

send_peerinfo(#state{transport=Transport, socket=Socket, sitename=SiteName} = State) ->
    OurNode = node(),
    case riak_repl_leader:leader_node()  of
        undefined -> % leader not elected yet
            %% check again in 5 seconds
            erlang:send_after(5000, self(), election_wait),
            {noreply, State};
        OurNode ->
            erlang:cancel_timer(State#state.election_timeout),
            %% are we configured to upgrade to ssl?
            case {riak_repl_util:maybe_use_ssl(), Transport:name()} of
                {B, T} when B == false; T == ssl ->
                    %% if there's no valid ssl config or we've already
                    %% upgraded
                    Props = riak_repl_fsm_common:common_init(Transport, Socket),

                    %% annoying we have to do this again, but the ring
                    %% in peerinfo is the 0.14 'downgraded' ring,
                    %% which lacks the cluster_name stuff
                    {ok, Ring} = riak_core_ring_manager:get_my_ring(),

                    PI = proplists:get_value(my_pi, Props),
                    send(Transport, Socket, {peerinfo, PI,
                                             [{cluster_name, riak_core_ring:cluster_name(Ring)},
                                             bounded_queue, keepalive, {fullsync_strategies,
                                                                         app_helper:get_env(riak_repl, fullsync_strategies,
                                                                                            [?LEGACY_STRATEGY])}]}),
                    Transport:setopts(Socket, [{active, once}]),
                    {noreply, State#state{
                            client=proplists:get_value(client, Props),
                            election_timeout=undefined,
                            my_pi=PI}};
                {Config, tcp} ->
                    send(Transport, Socket, {peerinfo,
                                             riak_repl_util:make_fake_peer_info(),
                                             [ssl_required]}),
                    %% verify the other side has sent us a fake ring
                    %% with the ssl_required capability
                    {ok, Data} = Transport:recv(Socket, 0, infinity),
                    case binary_to_term(Data) of
                        {peerinfo, _, [ssl_required|_]} ->
                            case ssl:ssl_accept(Socket, Config) of
                                {ok, SSLSocket} ->
                                    send_peerinfo(State#state{socket=SSLSocket,
                                                              transport=ranch_ssl});
                                {error, Reason} ->
                                    lager:error("Unable to negotiate SSL for "
                                                "replication connection to ~p: ~p",
                                                [SiteName, Reason]),
                                    {stop, normal, State}
                            end;
                        _ ->
                            lager:error("Client does not support SSL; "
                                        "closing connection to ~p",
                                        [SiteName]),
                            %% sleep for a really long time so the
                            %% client doesn't DOS us with reconnect
                            %% attempts
                            timer:sleep(300000),
                            {stop, normal, State}
                    end
            end;
        OtherNode ->
            %% receive stuff off of wire
            case Transport:recv(Socket, 0, infinity) of
                {ok, Data} ->
                    case binary_to_term(Data) of
                        {peerinfo, _, Capabilities} ->
                            ConnectedIP = proplists:get_value(connected_ip,Capabilities),
                            {ok, Ring} = riak_core_ring_manager:get_my_ring(),
                            {Ip, Port} = ip_and_port_for_node(OtherNode, Ring, ConnectedIP),
                            send(Transport, Socket, {redirect, Ip, Port});
                        {peerinfo, _PeerInfo} ->
                            %% 1.0 and earlier nodes don't send capability
                            {ok, Ring} = riak_core_ring_manager:get_my_ring(),
                            {Ip, Port} = ip_and_port_for_node(OtherNode, Ring, undefined),
                            send(Transport, Socket, {redirect, Ip, Port});
                        Other ->
                            Transport:close(Socket),
                            lager:error("Received unknown peer data: ~p",[Other])
                    end;
                {error, closed} ->
                    Transport:close(Socket),
                    lager:error("Peer info tcp error")
            end,
            {stop, normal, State}
    end.

send(Transport, {Owner, Socket}, Data) when is_binary(Data) ->
    case Transport:send(Socket, Data) of
        ok ->
            riak_repl_stats:server_bytes_sent(size(Data)),
            ok;
        {error, _} = Error ->
<<<<<<< HEAD
            Owner ! {list_to_atom(atom_to_list(Transport:name()) ++ "_error"), Socket, Error},
=======
            TransportName = atom_to_list(Transport:name()),
            Owner ! {list_to_atom(TransportName ++ "_error"), Socket, Error},
>>>>>>> fac0375d
            Error
    end;
send(Transport, Socket, Data) when is_binary(Data)->
    send(Transport, {self(), Socket}, Data);
send(Transport, Socket, Data) ->
    send(Transport, Socket, term_to_binary(Data)).

ip_and_port_for_node(Node, Ring, ConnectedIp) ->
    ReplConfig = riak_repl_ring:get_repl_config(Ring),
    Listeners = dict:fetch(listeners, ReplConfig),
    NodeListeners = [L || L <- Listeners,
                          L#repl_listener.nodename == Node],
    NatListeners =
        case dict:find(natlisteners, ReplConfig) of
            {ok, Value} -> Value;
            error -> []
        end,
    NatNodeListeners = [N || N <- NatListeners,
                             N#nat_listener.nodename == Node],
    NatListenAddrs = [R#nat_listener.nat_addr || R <- NatListeners],
    UseNats = lists:keymember(ConnectedIp, 1, NatListenAddrs),
    case UseNats of
        false ->
            L = hd(NodeListeners),
            L#repl_listener.listen_addr;
        true ->
            NL = hd(NatNodeListeners),
            NL#nat_listener.nat_addr
    end.


%% unit tests

-ifdef(TEST).

nat_redirect_test() ->
    Ring0 = riak_repl_ring:ensure_config_test(),
    NodeName   = "test@test",
    ListenAddr = "127.0.0.1",
    ListenPort = 9010,
    NatAddr    = "10.11.12.13",
    NatPort    = 9011,
    NatListener = #nat_listener{nodename=NodeName,
                                listen_addr={ListenAddr, ListenPort},
                                nat_addr={NatAddr, NatPort}
                               },
    Ring1 = riak_repl_ring:add_nat_listener(Ring0, NatListener),
    {Ip, Port} = ip_and_port_for_node(NodeName, Ring1, NatAddr),
    ?assertEqual("10.11.12.13", Ip),
    ?assertEqual(9011, Port).

non_nat_redirect_test() ->
    Ring0 = riak_repl_ring:ensure_config_test(),
    NodeName   = "test@test",
    ListenAddr = "127.0.0.1",
    ListenPort = 9010,
    Listener = #repl_listener{nodename=NodeName,
                              listen_addr={ListenAddr, ListenPort}},
    Ring1 = riak_repl_ring:add_listener(Ring0, Listener),
    {Ip, Port} = ip_and_port_for_node(NodeName, Ring1, ListenAddr),
    ?assertEqual("127.0.0.1", Ip),
    ?assertEqual(9010, Port).

skip_nat_test() ->
    Ring0 = riak_repl_ring:ensure_config_test(),
    NodeName   = "test@test",
    ListenAddr = "127.0.0.1",
    ListenPort = 9010,
    NatAddr    = "10.11.12.13",
    NatPort    = 9011,
    Listener = #repl_listener{nodename=NodeName,
                              listen_addr={ListenAddr, ListenPort}},

    NatListener = #nat_listener{nodename=NodeName,
                                listen_addr={ListenAddr, ListenPort},
                                nat_addr={NatAddr, NatPort}
                               },
    Ring1 = riak_repl_ring:add_nat_listener(Ring0, NatListener),
    Ring2 = riak_repl_ring:add_listener(Ring1, Listener),
    {Ip, Port} = ip_and_port_for_node(NodeName, Ring2, ListenAddr),
    ?assertEqual("127.0.0.1", Ip),
    ?assertEqual(9010, Port).
-endif.<|MERGE_RESOLUTION|>--- conflicted
+++ resolved
@@ -414,12 +414,8 @@
             riak_repl_stats:server_bytes_sent(size(Data)),
             ok;
         {error, _} = Error ->
-<<<<<<< HEAD
-            Owner ! {list_to_atom(atom_to_list(Transport:name()) ++ "_error"), Socket, Error},
-=======
             TransportName = atom_to_list(Transport:name()),
             Owner ! {list_to_atom(TransportName ++ "_error"), Socket, Error},
->>>>>>> fac0375d
             Error
     end;
 send(Transport, Socket, Data) when is_binary(Data)->
