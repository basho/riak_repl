{cover_enabled, true}.
{erl_opts, [debug_info, fail_on_warning, {parse_transform, lager_transform}]}.
{erl_first_files, ["src/gen_leader.erl"]}.
{lib_dirs, [".."]}.
{deps, [
<<<<<<< HEAD
        {riak_kv, "1.2.*", {git, "git://github.com/basho/riak_kv", {tag, "1.2.1p1"}}},
        {riak_search, "1.2.*", {git, "git://github.com/basho/riak_search",
                                 {tag, "1.2.1p1"}}},
=======
        {riak_kv, "1.2.*", {git, "git://github.com/basho/riak_kv", {tag, "1.2.1"}}},
        {riak_search, "1.2.*", {git, "git://github.com/basho/riak_search",
                                 {tag, "1.2.1"}}},
>>>>>>> 274a6cce
        {meck, "0.7.2", {git, "git://github.com/eproxus/meck.git", {tag, "0.7.2"}}},
        {ranch, "0.2.1", {git, "git://github.com/extend/ranch.git", {tag, "0.2.1"}}},
        {riak_repl_pb_api, "0.1.0", {git, "git@github.com:basho/riak_repl_pb_api", {tag, "0.1.0"}}}
       ]}.<|MERGE_RESOLUTION|>--- conflicted
+++ resolved
@@ -3,15 +3,9 @@
 {erl_first_files, ["src/gen_leader.erl"]}.
 {lib_dirs, [".."]}.
 {deps, [
-<<<<<<< HEAD
-        {riak_kv, "1.2.*", {git, "git://github.com/basho/riak_kv", {tag, "1.2.1p1"}}},
+        {riak_kv, "1.2.*", {git, "git://github.com/basho/riak_kv", {tag, "1.2.1p2"}}},
         {riak_search, "1.2.*", {git, "git://github.com/basho/riak_search",
-                                 {tag, "1.2.1p1"}}},
-=======
-        {riak_kv, "1.2.*", {git, "git://github.com/basho/riak_kv", {tag, "1.2.1"}}},
-        {riak_search, "1.2.*", {git, "git://github.com/basho/riak_search",
-                                 {tag, "1.2.1"}}},
->>>>>>> 274a6cce
+                                 {tag, "1.2.1p2"}}},
         {meck, "0.7.2", {git, "git://github.com/eproxus/meck.git", {tag, "0.7.2"}}},
         {ranch, "0.2.1", {git, "git://github.com/extend/ranch.git", {tag, "0.2.1"}}},
         {riak_repl_pb_api, "0.1.0", {git, "git@github.com:basho/riak_repl_pb_api", {tag, "0.1.0"}}}
