-module(rt_sink_eqc).

<<<<<<< HEAD
-compile(export_all).

=======
>>>>>>> c710e642
-ifdef(EQC).
-include_lib("eqc/include/eqc.hrl").
-include_lib("eqc/include/eqc_statem.hrl").

-ifdef(TEST).
-include_lib("eunit/include/eunit.hrl").


-define(SINK_PORT, 5008).
-define(all_remotes, ["a", "b", "c", "d", "e"]).

-record(state, {
    remotes_available = ?all_remotes,
    sources = [],
    rtq = []
    }).

-record(src_state, {
    pids,
    version,
    done_fun_queue = []
    }).

-record(fake_source, {
    socket,
    clustername,
    version,
    seq = 1,
    skips = 0,
    tcp_bug = undefined
    }).

-record(push_result, {
    rtq_res,
    donefun,
    binary,
    already_routed
}).

prop_test_() ->
    {timeout, 60000, fun() ->
        ?assert(eqc:quickcheck(eqc:numtests(10, ?MODULE:prop_main())))
    end}.

prop_main() ->
    ?FORALL(Cmds, commands(?MODULE),
        aggregate(command_names(Cmds), begin
            {H, S, Res} = run_commands(?MODULE, Cmds),
            Out = pretty_commands(?MODULE, Cmds, {H,S,Res}, Res == ok),
            teardown(),
            unload_mecks(),
            Out
        end)).

unload_mecks() ->
    riak_repl_test_util:maybe_unload_mecks([
        stateful, riak_core_ring_manager, riak_core_ring,
        riak_repl2_rtsink_helper, gen_tcp, fake_source, riak_repl2_rtq]).

%% ====================================================================
%% Generators (including commands)
%% ====================================================================

command(S) ->
    frequency(
        [{1, {call, ?MODULE, connect_from_v1, [remote_name(S)]}} || S#state.remotes_available /= []] ++
        [{1, {call, ?MODULE, connect_from_v2, [remote_name(S)]}} || S#state.remotes_available /= []] ++
        [{2, {call, ?MODULE, disconnect, [elements(S#state.sources)]}} || S#state.sources /= []] ++
        [{5, {call, ?MODULE, push_object, [elements(S#state.sources), g_riak_object(), g_unique(["sink_cluster" | ?all_remotes])]}} || S#state.sources /= []] ++
        [{3, {call, ?MODULE, call_donefun, ?LET({Remote, Source}, elements(S#state.sources),[{Remote, Source}, g_donefun(Source#src_state.done_fun_queue)])}} || S#state.sources /= []]
        ).

g_riak_object() ->
    ?LET({Bucket, Key, Content}, {binary(), binary(), binary()}, riak_object:new(Bucket, Key, Content)).

g_donefun([]) ->
    empty;
g_donefun(DoneFuns) ->
    Max = length(DoneFuns),
    choose(1, Max).

g_unique(Possibilites) ->
    ?LET(List, list(elements(Possibilites)), lists:usort(List)).

remote_name(#state{remotes_available = []}) ->
    erlang:error(no_name_available);
remote_name(#state{remotes_available = Remotes}) ->
    oneof(Remotes).

precondition(_S, {call, _, call_donefun, [_Src, empty]}) ->
    false;
precondition(_S, {call, _, call_donefun, [{_Remote, Src}, Nth]}) ->
    case lists:nth(Nth, Src#src_state.done_fun_queue) of
        called ->
            false;
        _ ->
            true
    end;
precondition(#state{sources = []}, {call, _, disconnect, _Args}) ->
    false;
precondition(#state{sources = Sources}, {call, _, disconnect, [{Remote, _}]}) ->
    is_tuple(lists:keyfind(Remote, 1, Sources));
precondition(S, {call, _, push_object, _Args}) ->
    S#state.sources /= [];
precondition(S, {call, _, Connect, [Remote]}) when Connect == connect_from_v1; Connect == connect_from_v2 ->
    lists:member(Remote, S#state.remotes_available);
precondition(S, {call, _, Connect, [#src_state{done_fun_queue = []}, _]}) ->
    false;
precondition(_S, _Call) ->
    true.

%% ====================================================================
%% state generation
%% ====================================================================

initial_state() ->
    teardown(),
    setup(),
    #state{}.

teardown() ->
    % we will be resetting many mecks, which link to this, but we don't
    % want to kill our test process.
    process_flag(trap_exit, true),
    % read out messages that may be left over from a previous run
    read_all_rt_bugs(),
    read_all_fake_rtq_bugs(),
    % murder and restore all processes/mecks
    riak_repl_test_util:kill_and_wait(riak_repl2_rt),
    riak_repl_test_util:kill_and_wait(riak_core_service_manager),
    riak_repl_test_util:kill_and_wait(riak_repl2_rtsink_conn_sup, kill),
    riak_repl2_rtsink_conn_sup:start_link(),
    riak_repl_test_util:kill_and_wait(riak_core_tcp_mon).

setup() ->
    riak_core_tcp_mon:start_link(),
    riak_repl_test_util:abstract_stateful(),
    abstract_ring_manager(),
    abstract_ranch(),
    abstract_rtsink_helper(),
    riak_repl_test_util:abstract_gen_tcp(),
    bug_rt(),
    start_service_manager(),
    riak_repl2_rtsink_conn:register_service(),
    abstract_fake_source(),
    start_fake_rtq().

next_state(S, Res, {call, _, connect_from_v1, [Remote]}) ->
    SrcState = #src_state{pids = Res, version = 1},
    next_state_connect(Remote, SrcState, S);

next_state(S, Res, {call, _, connect_from_v2, [Remote]}) ->
    SrcState = #src_state{pids = Res, version = 2},
    next_state_connect(Remote, SrcState, S);

next_state(S, _Res, {call, _, disconnect, [{Remote, _}]}) ->
    Sources2 = lists:keydelete(Remote, 1, S#state.sources),
    Avails = [Remote | S#state.remotes_available],
    S#state{sources = Sources2, remotes_available = Avails};

next_state(S, Res, {call, _, push_object, [{Remote, SrcState}, _RiakObj, PreviouslyRouted]}) ->
    case SrcState#src_state.version of
        1 ->
            DoneQueue2 = SrcState#src_state.done_fun_queue ++ [{call, ?MODULE, extract_queue_object, [Res]}],
            SrcState2 = SrcState#src_state{done_fun_queue = DoneQueue2},
            Sources2 = lists:keystore(Remote, 1, S#state.sources, {Remote, SrcState2}),
            S#state{sources = Sources2};
        2 ->
            case lists:member(Remote, PreviouslyRouted) of
                true ->
                    S;
                false ->
                    DoneQueue2 = SrcState#src_state.done_fun_queue ++ [{call, ?MODULE, extract_queue_object, [Res]}],
                    SrcState2 = SrcState#src_state{done_fun_queue = DoneQueue2},
                    Sources2 = lists:keystore(Remote, 1, S#state.sources, {Remote, SrcState2}),
                    S#state{sources = Sources2}
            end
    end;

next_state(S, _Res, {call, _, call_donefun, [{_Remote, #src_state{done_fun_queue = []}}, empty]}) ->
    S;
next_state(S, _Res, {call, _, call_donefun, [{Remote, SrcState}, DoneFunN]}) ->
    case lists:nth(DoneFunN, SrcState#src_state.done_fun_queue) of
        called ->
            S;
        _ ->
            {Head, [_Nix | Tail]} = lists:split(DoneFunN - 1, SrcState#src_state.done_fun_queue),
            DoneFun2 = Head ++ [called] ++ Tail,
            SrcState2 = SrcState#src_state{done_fun_queue = DoneFun2},
            Sources2 = lists:keystore(Remote, 1, S#state.sources, {Remote, SrcState2}),
            S#state{sources = Sources2}
    end.

next_state_connect(Remote, SrcState, State) ->
    Sources = State#state.sources,
    Sources2 = lists:keystore(Remote, 1, Sources, {Remote, SrcState}),
    Avails = lists:delete(Remote, State#state.remotes_available),
    State#state{sources = Sources2, remotes_available = Avails}.

extract_queue_object(PushResult) ->
    #push_result{donefun = {ok, DoneFun}, already_routed = AlreadyRouted, binary = RiakObj} = PushResult,
    {DoneFun, RiakObj, AlreadyRouted}.

%% ====================================================================
%% postcondition
%% ====================================================================

postcondition(_S, {call, _, connect_from_v1, [_Remote]}, {error, _Reses}) ->
    false;
postcondition(_S, {call, _, connect_from_v1, [_Remote]}, {Source, Sink}) ->
    Out = is_pid(Source) andalso is_pid(Sink),
    case Out of
        true ->
            ok;
        _ ->
            ok
    end,
    Out;
postcondition(_S, {call, _, connect_from_v2, [_Remote]}, {error, _Reses}) ->
    false;
postcondition(_S, {call, _, connect_from_v2, [_Remote]}, {Source, Sink}) ->
    Out = is_pid(Source) andalso is_pid(Sink),
    case Out of
        true ->
            ok;
        _ ->
            ok
    end,
    Out;

postcondition(_S, {call, _, disconnect, [_Remote]}, {Source, Sink}) ->
    Out = not ( is_process_alive(Source) orelse is_process_alive(Sink) ),
    case Out of
        true ->
            ok;
        _ ->
            ok
    end,
    Out;

postcondition(_S, {call, _, push_object, [{_Remote, #src_state{version = 1} = SrcState}, _RiakObj, _AlreadyRouted]}, Reses) ->
    #push_result{rtq_res = RTQRes, donefun = HelperRes} = Reses,
    case RTQRes of
        {error, timeout} ->
            case HelperRes of
                {ok, _Other} ->
                    {Source, Sink} = SrcState#src_state.pids,
                    is_process_alive(Source) andalso is_process_alive(Sink);
                _HelperWhat ->
                    false
            end;
        _QWhat ->
            false
    end;
postcondition(S, {call, _, push_object, [{Remote, #src_state{version = 2} = SrcState}, RiakObj, AlreadyRouted]}, Res) ->
    RTQRes = Res#push_result.rtq_res,
    HelperRes = Res#push_result.donefun,
    Routed = lists:member(Remote, Res#push_result.already_routed),
    case {Routed, RTQRes, HelperRes} of
        {true, {error, timeout}, {error, timeout}} ->
            true;
        {false, {error, timeout}, {ok, _DoneFun}} ->
            true;
        _ ->
            false
    end;
postcondition(_S, {call, _, push_object, _Args}, {error, _What}) ->
    false;

postcondition(_S, {call, _, call_donefun, [{_Remote, #src_state{done_fun_queue = []}}, _NthDoneFun]}, {ok, empty}) ->
    true;
postcondition(_S, {call, _, call_donefun, [{Remote, SrcState}, NthDoneFun]}, Res) ->
    DoneFun = lists:nth(NthDoneFun, SrcState#src_state.done_fun_queue),
    case DoneFun of
        called ->
            true;
        {_DoneFun, RiakObj, AlreadyRouted} ->
            PreviousDones = lists:sublist(SrcState#src_state.done_fun_queue, NthDoneFun - 1),
            Version = SrcState#src_state.version,
            Binary = riak_repl_util:to_wire(w1, [RiakObj]),
            AllCalled = lists:all(fun(called) -> true; (_) -> false end, PreviousDones),
            case {Version, Res} of
                {2, {{ok, {push, _NumItems, Binary, Meta}}, {ok, TcpBin}}} when AllCalled ->
                    Routed = orddict:fetch(routed_clusters, Meta),
                    Got = ordsets:from_list(Routed),
                    Expected = ordsets:from_list([Remote | AlreadyRouted]),
                    Frame = riak_repl2_rtframe:decode(TcpBin),
                    case {Got, Frame} of
                        {Expected, {ok, {ack, _SomeSeq}, <<>>}} ->
                            true;
                        _ ->
                            false
                    end;
                {2, {{ok, {push, _NumItems, Binary, Meta}}, {error, timeout}}} ->
                    Routed = orddict:fetch(routed_clusters, Meta),
                    Got = ordsets:from_list(Routed),
                    Expected = ordsets:from_list([Remote | AlreadyRouted]),
                    Got =:= Expected;
                {1, {{error, timeout}, {ok, TCPBin}}} when AllCalled ->
                    case riak_repl2_rtframe:decode(TCPBin) of
                        {ok, {ack, _SomeSeq}, <<>>} ->
                            true;
                        FrameDecode ->
                            false
                    end;
                {1, {{error, timeout}, {error, timeout}}} ->
                    true;
                _ ->
                    ?debugFmt("No valid returns on call_donefun~n"
                        "    DoneFun: ~p~n"
                        "    NthDoneFun: ~p~n"
                        "    AllCalled: ~p~n"
                        "    Res: ~p~n"
                        "    Remote: ~p~n"
                        "    SrcState ~p~n", [DoneFun, NthDoneFun, AllCalled, Res, Remote, SrcState]),
                    false
            end
    end;

postcondition(_S, _C, _R) ->
    ?debugMsg("Fall through post condition"),
    true.

%% ====================================================================
%% test callbacks
%% ====================================================================

connect_from_v1(Remote) ->
    SourceRes = connect_source({1,0}, Remote),
    SinkRes = read_rt_bug(),
    case {SourceRes, SinkRes} of
        {{ok, Source}, {ok, Sink}} ->
            {Source, Sink};
        _ ->
            {error, {SourceRes, SinkRes}}
    end.

connect_from_v2(Remote) ->
    SourceRes = connect_source({2,0}, Remote),
    SinkRes = read_rt_bug(),
    case {SourceRes, SinkRes} of
        {{ok, Source}, {ok, Sink}} ->
            {Source, Sink};
        _ ->
            {error, {SourceRes, SinkRes}}
    end.

disconnect({_Remote, State}) ->
    {Source, Sink} = State#src_state.pids,
    riak_repl_test_util:kill_and_wait(Source),
    riak_repl_test_util:wait_for_pid(Sink),
    {Source, Sink}.

push_object({_Remote, #src_state{version = 2} = SrcState}, RiakObj, AlreadyRouted) ->
    {Source, _Sink} = SrcState#src_state.pids,
    ok = fake_source_push_obj(Source, RiakObj, AlreadyRouted),
    RTQRes = read_fake_rtq_bug(),
    HelperRes = read_rtsink_helper_donefun(),
    #push_result{rtq_res = RTQRes, donefun = HelperRes, binary = RiakObj, already_routed = AlreadyRouted};

push_object({_Remote, SrcState}, Binary, AlreadyRouted) ->
    {Source, _Sink} = SrcState#src_state.pids,
    ok = fake_source_push_obj(Source, Binary, AlreadyRouted),
    RTQRes = read_fake_rtq_bug(),
    HelperRes = read_rtsink_helper_donefun(),
    #push_result{rtq_res = RTQRes, donefun = HelperRes, binary = Binary, already_routed = AlreadyRouted}.

call_donefun({_Remote, #src_state{done_fun_queue = []}}, empty) ->
    {ok, empty};
call_donefun({_Remote, SrcState}, NthDoneFun) ->
    {DoneFun, _Bin, _AlreadyRouted} = lists:nth(NthDoneFun, SrcState#src_state.done_fun_queue),
    DoneFun(),
    {Source, _Sink} = SrcState#src_state.pids,
    AckRes = fake_source_tcp_bug(Source),
    RTQRes = read_fake_rtq_bug(),
    {RTQRes,AckRes}.

%% ====================================================================
%% helpful utility functions
%% ====================================================================

abstract_ranch() ->
    riak_repl_test_util:reset_meck(ranch, [no_link]),
    meck:expect(ranch, accept_ack, fun(_Listener) -> ok end),
    meck:expect(ranch, start_listener, fun(_IpPort, _MaxListeners, _RanchTCP, RanchOpts, _Module, _SubProtos) ->
        riak_repl_test_util:kill_and_wait(sink_listener),
        %?debugMsg("ranch start listener"),
        IP = proplists:get_value(ip, RanchOpts),
        Port = proplists:get_value(port, RanchOpts),
        Pid = proc_lib:spawn_link(?MODULE, sink_listener, [IP, Port, RanchOpts]),
        register(sink_listener, Pid),
        {ok, Pid}
    end).

abstract_ring_manager() ->
    riak_repl_test_util:reset_meck(riak_core_ring_manager, [no_link, passthrough]),
    meck:expect(riak_core_ring_manager, get_my_ring, fun() ->
        {ok, fake_ring}
    end),
    riak_repl_test_util:reset_meck(riak_core_ring, [no_link, passthrough]),
    meck:expect(riak_core_ring, get_meta, fun
        (symbolic_clustername, fake_ring) ->
            {ok, "sink_cluster"};
        (_Key, fake_ring) ->
            undefined;
        (Key, Ring) ->
            meck:passthrough([Key, Ring])
    end).

abstract_rtsink_helper() ->
    riak_repl_test_util:reset_meck(riak_repl2_rtsink_helper, [no_link]),
    ReturnTo = self(),
    meck:expect(riak_repl2_rtsink_helper, start_link, fun(_Parent) ->
        {ok, sink_helper}
    end),
    meck:expect(riak_repl2_rtsink_helper, stop, fun(sink_helper) ->
        ok
    end),
    meck:expect(riak_repl2_rtsink_helper, write_objects, fun(sink_helper, _BinObjs, DoneFun, _Ver) ->
        ReturnTo ! {rtsink_helper, done_fun, DoneFun},
        ok
    end).

read_rtsink_helper_donefun() ->
    read_rtsink_helper_donefun(3000).

read_rtsink_helper_donefun(Timeout) ->
    receive
        {rtsink_helper, done_fun, DoneFun} ->
            {ok, DoneFun}
    after Timeout ->
        {error, timeout}
    end.

sink_listener(Ip, Port, Opts) ->
    {ok, Sock} = gen_tcp:listen(Port, [{ip, Ip}, binary, {reuseaddr, true}, {active, false} | Opts]),
    sink_listener(Sock).

sink_listener(ListenSock) ->
    {ok, Socket} = gen_tcp:accept(ListenSock),
    %?debugMsg("post accept"),
    {ok, Pid} = riak_core_service_mgr:start_link(sink_listener, Socket, gen_tcp, []),
    gen_tcp:controlling_process(Socket, Pid),
    sink_listener(ListenSock).

bug_rt() ->
    riak_repl_test_util:reset_meck(riak_repl2_rt, [no_link, passthrough]),
    WhoToTell = self(),
    meck:expect(riak_repl2_rt, register_sink, fun(SinkPid) ->
        WhoToTell ! {sink_pid, SinkPid},
        meck:passthrough([SinkPid])
    end),
    riak_repl_test_util:kill_and_wait(riak_repl2_rt),
    riak_repl2_rt:start_link().

read_rt_bug() ->
    read_rt_bug(3000).

read_rt_bug(Timeout) ->
    receive
        {sink_pid, Pid} ->
            {ok, Pid}
    after Timeout ->
        {error, timeout}
    end.

read_all_rt_bugs() ->
    LastRead = read_rt_bug(0),
    read_all_rt_bugs(LastRead).

read_all_rt_bugs({error, timeout}) ->
    ok;
read_all_rt_bugs(_PreviousRead) ->
    read_all_rt_bugs(read_rt_bug(0)).

start_service_manager() ->
    riak_repl_test_util:kill_and_wait(riak_core_service_manager),
    riak_core_service_mgr:start_link({"127.0.0.1", ?SINK_PORT}).

abstract_fake_source() ->
    riak_repl_test_util:reset_meck(fake_source, [no_link, non_strict]),
    meck:expect(fake_source, connected, fun(Socket, Transport, Endpoint, Proto, Pid, Props) ->
        Transport:controlling_process(Socket, Pid),
        gen_server:call(Pid, {connected, Socket, Endpoint, Proto})
    end).

start_fake_rtq() ->
    WhoToTell = self(),
    riak_repl_test_util:kill_and_wait(fake_rtq),
    riak_repl_test_util:reset_meck(riak_repl2_rtq, [no_link, passthrough]),
    Pid = proc_lib:spawn_link(?MODULE, fake_rtq, [WhoToTell]),
    register(fake_rtq, Pid),
    meck:expect(riak_repl2_rtq, push, fun(NumItems, Bin, Meta) ->
        gen_server:cast(fake_rtq, {push, NumItems, Bin, Meta})
    end),
    {ok, Pid}.

fake_rtq(Bug) ->
    fake_rtq(Bug, []).

fake_rtq(Bug, Queue) ->
    receive
        {'$gen_cast', {push, NumItems, Bin, Meta} = Got} ->
            Bug ! Got,
            Queue2 = [{NumItems, Bin, Meta} | Queue],
            fake_rtq(Bug, Queue2);
        Else ->
            ok
    end.

read_fake_rtq_bug() ->
    read_fake_rtq_bug(5000).

read_fake_rtq_bug(Timeout) ->
    receive
        {push, _NumItems, _Bin, _Metas} = Got ->
            {ok, Got}
    after Timeout ->
        {error, timeout}
    end.

read_all_fake_rtq_bugs() ->
    read_all_fake_rtq_bugs(read_fake_rtq_bug(0)).

read_all_fake_rtq_bugs({error, timeout}) ->
    ok;
read_all_fake_rtq_bugs(_) ->
    read_all_fake_rtq_bugs(read_fake_rtq_bug(0)).

connect_source(Version, Remote) ->
    Pid = proc_lib:spawn_link(?MODULE, fake_source_loop, [undefined, Version, Remote]),
    TcpOptions = [{keepalive, true}, {nodelay, true}, {packet, 0},
        {active, false}],
    ClientSpec = {{realtime, [Version]}, {TcpOptions, fake_source, Pid}},
    IpPort = {{127,0,0,1}, ?SINK_PORT},
    ConnRes = riak_core_connection:sync_connect(IpPort, ClientSpec),
    {ok, Pid}.

fake_source_push_obj(Source, Binary, AlreadyRouted) ->
    gen_server:call(Source, {push, Binary, AlreadyRouted}).

fake_source_tcp_bug(Source) ->
    try gen_server:call(Source, bug) of
        Res -> Res
    catch
        exit:{timeout, _} ->
            {error, timeout}
    end.

fake_source_loop(undefined, Version, Cluster) ->
    State = #fake_source{version = Version, clustername = Cluster},
    fake_source_loop(State).

fake_source_loop(#fake_source{socket = undefined} = State) ->
    #fake_source{version = Version} = State,
    receive
        {'$gen_call', From, {connected, Socket, _EndPoint, {realtime, Version, Version}}} ->
            inet:setopts(Socket, [{active, once}]),
            gen_server:reply(From, ok),
            fake_source_loop(State#fake_source{socket = Socket});
        {'$gen_call', From, Aroo} ->
            gen_server:reply(From, {error, badcall}),
            exit({badcall, Aroo});
        What ->
            fake_source_loop(State)
    end;
fake_source_loop(State) ->
    receive
        {'$gen_call', From, {push, RiakObj, _AlreadyRouted}} when State#fake_source.version == {1,0} ->
            #fake_source{socket = Socket, seq = Seq} = State,
            Binary = riak_repl_util:to_wire(w0, [RiakObj]),
            Payload = riak_repl2_rtframe:encode(objects, {Seq, Binary}),
            gen_tcp:send(Socket, Payload),
            gen_server:reply(From, ok),
            fake_source_loop(State#fake_source{seq = Seq + 1});
        {'$gen_call', From, {push, RiakObj, AlreadyRouted}} when State#fake_source.version == {2,0} ->
            #fake_source{seq = Seq, clustername = ClusterName} = State,
            Skips2 = case lists:member(ClusterName, AlreadyRouted) of
                true ->
                    State#fake_source.skips + 1;
                false ->
                    Socket = State#fake_source.socket,
                    Meta = orddict:from_list([{skip_count, State#fake_source.skips}, {routed_clusters, [ClusterName | AlreadyRouted]}]),
                    Binary = riak_repl_util:to_wire(w1, [RiakObj]),
                    Payload = riak_repl2_rtframe:encode(objects_and_meta, {Seq, Binary, Meta}),
                    gen_tcp:send(Socket, Payload),
                    0
            end,
            gen_server:reply(From, ok),
            fake_source_loop(State#fake_source{seq = Seq + 1, skips = Skips2});
        {'$gen_call', From, bug} ->
            NewBug = case State#fake_source.tcp_bug of
                {data, Bin} ->
                    gen_server:reply(From, {ok, Bin}),
                    undefined;
                _ ->
                    {bug, From}
            end,
            fake_source_loop(State#fake_source{tcp_bug = NewBug});
        {'$gen_call', From, Aroo} ->
            gen_server:reply(From, {error, badcall}),
            exit({badcall, Aroo});
        {tcp, Socket, Bin} ->
            %?debugFmt("tcp nom: ~p", [Bin]),
            #fake_source{socket = Socket} = State,
            inet:setopts(Socket, [{active, once}]),
            NewBug = case State#fake_source.tcp_bug of
                {bug, From} ->
                    gen_server:reply(From, {ok, Bin}),
                    undefined;
                _ ->
                    {data, Bin}
            end,
            fake_source_loop(State#fake_source{tcp_bug = NewBug});
        {tcp_closed, Socket} when Socket == State#fake_source.socket ->
            ok;
        What ->
            fake_source_loop(State)
    end.

<<<<<<< HEAD
-endif.
-endif.
=======
-endif. % EQC
>>>>>>> c710e642
<|MERGE_RESOLUTION|>--- conflicted
+++ resolved
@@ -1,10 +1,7 @@
 -module(rt_sink_eqc).
 
-<<<<<<< HEAD
 -compile(export_all).
 
-=======
->>>>>>> c710e642
 -ifdef(EQC).
 -include_lib("eqc/include/eqc.hrl").
 -include_lib("eqc/include/eqc_statem.hrl").
@@ -625,9 +622,5 @@
             fake_source_loop(State)
     end.
 
-<<<<<<< HEAD
 -endif.
--endif.
-=======
--endif. % EQC
->>>>>>> c710e642
+-endif. % EQC